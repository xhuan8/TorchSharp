<<<<<<< HEAD
﻿// Copyright (c) Microsoft Corporation and contributors.  All Rights Reserved.  See License.txt in the project root for license information.
using System;
using System.Collections.Generic;
using TorchSharp.Tensor;
=======
﻿using System;
using System.IO;
using System.Runtime.InteropServices;
>>>>>>> 9df246d9

namespace TorchSharp.NN
{
    /// <summary>
    /// This class is used to represent a module provided by Torch (e.g., Linear).
    /// </summary>
    public abstract class ProvidedModule : Module
    {
        internal ProvidedModule() : base(IntPtr.Zero)
        {
        }

        internal ProvidedModule(IntPtr handle) : base(handle)
        {
        }

        [DllImport("LibTorchSharp")]
        extern static void THSNN_save_module(string location, HType handle);

        public override void Save(String modelPath)
        {
            if (File.Exists(modelPath))
            {
                throw new Exception(string.Format("{0} already existing.", modelPath));
            }

            THSNN_save_module(modelPath, handle);
        }
    }
}<|MERGE_RESOLUTION|>--- conflicted
+++ resolved
@@ -1,13 +1,9 @@
-<<<<<<< HEAD
 ﻿// Copyright (c) Microsoft Corporation and contributors.  All Rights Reserved.  See License.txt in the project root for license information.
 using System;
+using System.IO;
 using System.Collections.Generic;
 using TorchSharp.Tensor;
-=======
-﻿using System;
-using System.IO;
 using System.Runtime.InteropServices;
->>>>>>> 9df246d9
 
 namespace TorchSharp.NN
 {
