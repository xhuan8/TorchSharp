// Copyright (c) .NET Foundation and Contributors.  All Rights Reserved.  See LICENSE in the project root for license information.
using System;
using System.Linq;
using System.Runtime.InteropServices;

namespace TorchSharp
{
    public static partial class torch
    {

        public enum RoundingMode
        {
            None,
            trunc,
            floor
        }

        // This file contains the mathematical operators on Tensor

        public partial class Tensor
        {
            [DllImport("LibTorchSharp")]
            static extern IntPtr THSTensor_abs(IntPtr tensor);

            /// <summary>
            /// Compute the absolute value of each element in the tensor
            /// </summary>
            public Tensor abs()
            {
                var res = THSTensor_abs(Handle);
                if (res == IntPtr.Zero)
                    torch.CheckForErrors();
                return new Tensor(res);
            }

            /// <summary>
            /// Compute the absolute value of each element in the tensor
            /// </summary>
            public Tensor absolute() => abs();

            [DllImport("LibTorchSharp")]
            static extern IntPtr THSTensor_abs_(IntPtr tensor);

            /// <summary>
            /// Compute the absolute value of each element in the tensor, in-place.
            /// </summary>
            public Tensor abs_()
            {
                var res = THSTensor_abs_(Handle);
                if (res == IntPtr.Zero)
                    torch.CheckForErrors();
                return new Tensor(res);
            }

            /// <summary>
            /// Compute the absolute value of each element in the tensor, in-place
            /// </summary>
            public Tensor absolute_() => abs_();

            [DllImport("LibTorchSharp")]
            static extern IntPtr THSTensor_add(IntPtr tensor, IntPtr trg, IntPtr alpha);

            /// <summary>
            /// Add two tensors, element-wise
            /// </summary>
            /// <param name="target">The right-hand-side operand.</param>
            /// <returns></returns>
            public Tensor add(Tensor target)
            {
                return add(target, 1);
            }

            /// <summary>
            /// Add two tensors, element-wise, scaling the second operator by 'alpha'
            /// </summary>
            /// <param name="target">The right-hand-side operand.</param>
            /// <param name="alpha">The RHS scale factor</param>
            /// <returns></returns>
            public Tensor add(Tensor target, Scalar alpha)
            {
                var res = THSTensor_add(Handle, target.Handle, alpha.Handle);
                if (res == IntPtr.Zero)
                    torch.CheckForErrors();
                return new Tensor(res);
            }

            [DllImport("LibTorchSharp")]
            static extern IntPtr THSTensor_add_scalar(IntPtr tensor, IntPtr trg, IntPtr alpha);

            /// <summary>
            /// Add a scalar value to each element in the target tensor.
            /// </summary>
            /// <param name="scalar">The right-hand-side operand.</param>
            /// <returns></returns>
            public Tensor add(Scalar scalar)
            {
                return add(scalar, 1);
            }

            /// <summary>
            /// Add a scalar value to each element in the target tensor, scaled by 'alpha'
            /// </summary>
            /// <param name="scalar">The right-hand-side operand.</param>
            /// <param name="alpha">The RHS scale factor</param>
            /// <returns></returns>
            public Tensor add(Scalar scalar, Scalar alpha)
            {
                var res = THSTensor_add_scalar(Handle, scalar.Handle, alpha.Handle);
                if (res == IntPtr.Zero)
                    torch.CheckForErrors();
                return new Tensor(res);
            }

            [DllImport("LibTorchSharp")]
            static extern IntPtr THSTensor_add_(IntPtr tensor, IntPtr trg, IntPtr alpha);

            /// <summary>
            /// In-place element-wise addition.
            /// </summary>
            /// <param name="target">The right-hand operand.</param>
            /// <returns></returns>
            public Tensor add_(Tensor target)
            {
                return add_(target, 1);
            }

            /// <summary>
            /// In-place element-wise addition, with scaling
            /// </summary>
            /// <param name="target">The right-hand operand.</param>
            /// <param name="alpha">Scale factor for the right-hand operand.</param>
            /// <returns></returns>
            public Tensor add_(Tensor target, Scalar alpha)
            {
                var res = THSTensor_add_(Handle, target.Handle, alpha.Handle);
                if (res == IntPtr.Zero)
                    torch.CheckForErrors();
                return new Tensor(res);
            }

            [DllImport("LibTorchSharp")]
            static extern IntPtr THSTensor_add_scalar_(IntPtr tensor, IntPtr trg, IntPtr alpha);

            /// <summary>
            /// In-place scalar addition.
            /// </summary>
            /// <param name="scalar">The right-hand operand.</param>
            /// <returns></returns>
            public Tensor add_(Scalar scalar)
            {
                return add_(scalar, 1);
            }

            /// <summary>
            /// In-place scalar addition, scaled.
            /// </summary>
            /// <param name="scalar">The right-hand operand.</param>
            /// <param name="alpha">Scale factor for the right-hand operand.</param>
            /// <returns></returns>
            public Tensor add_(Scalar scalar, Scalar alpha)
            {
                var res = THSTensor_add_scalar_(Handle, scalar.Handle, alpha.Handle);
                if (res == IntPtr.Zero)
                    torch.CheckForErrors();
                return new Tensor(res);
            }

            [DllImport("LibTorchSharp")]
            static extern IntPtr THSTensor_addbmm(IntPtr mat, IntPtr batch1, IntPtr batch2, float beta, float alpha);

            /// <summary>
            /// Performs a batch matrix-matrix product of matrices stored in batch1 and batch2, with a reduced
            /// add step (all matrix multiplications get accumulated along the first dimension).
            /// input is added to the final result.
            /// </summary>
            /// <param name="batch1">The first batch of matrices to be multiplied</param>
            /// <param name="batch2">The second batch of matrices to be multiplied</param>
            /// <param name="beta">Nultiplier for input (β)</param>
            /// <param name="alpha">Multiplier for batch1 @ batch2 (α)</param>
            /// <returns></returns>
            public Tensor addbmm(Tensor batch1, Tensor batch2, float beta = 1, float alpha = 1)
            {
                var res = THSTensor_addbmm(Handle, batch1.Handle, batch2.Handle, beta, alpha);
                if (res == IntPtr.Zero)
                    torch.CheckForErrors();
                return new Tensor(res);
            }

            [DllImport("LibTorchSharp")]
            static extern IntPtr THSTensor_addbmm_(IntPtr mat, IntPtr batch1, IntPtr batch2, float beta, float alpha);

            /// <summary>
            /// Performs an in-place batch matrix-matrix product of matrices stored in batch1 and batch2, with a reduced
            /// add step (all matrix multiplications get accumulated along the first dimension).
            /// input is added to the final result.
            /// </summary>
            /// <param name="batch1">The first batch of matrices to be multiplied</param>
            /// <param name="batch2">The second batch of matrices to be multiplied</param>
            /// <param name="beta">Nultiplier for input (β)</param>
            /// <param name="alpha">Multiplier for batch1 @ batch2 (α)</param>
            /// <returns></returns>
            public Tensor addbmm_(Tensor batch1, Tensor batch2, float beta = 1, float alpha = 1)
            {
                var res = THSTensor_addbmm_(Handle, batch1.Handle, batch2.Handle, beta, alpha);
                if (res == IntPtr.Zero)
                    torch.CheckForErrors();
                return new Tensor(res);
            }

            [DllImport("LibTorchSharp")]
            static extern IntPtr THSTensor_addcdiv(IntPtr tensor, IntPtr tensor1, IntPtr tensor2, IntPtr value);

            /// <summary>
            /// Performs the element-wise division of tensor1 by tensor2, multiply the result by the scalar value and add it to input.
            /// </summary>
            /// <param name="tensor1">First tensor</param>
            /// <param name="tensor2">Second tensor</param>
            /// <param name="value">Scale factor</param>
            /// <returns></returns>
            public Tensor addcdiv(Tensor tensor1, Tensor tensor2, Scalar value)
            {
                var res = THSTensor_addcdiv(Handle, tensor1.Handle, tensor2.Handle, value.Handle);
                if (res == IntPtr.Zero)
                    torch.CheckForErrors();
                return new Tensor(res);
            }

            /// <summary>
            /// Perform the element-wise division of tensor1 by tensor2 and add it to input.
            /// </summary>
            /// <param name="tensor1">First tensor</param>
            /// <param name="tensor2">Second tensor</param>
            /// <returns></returns>
            public Tensor addcdiv(Tensor tensor1, Tensor tensor2)
            {
                return addcdiv(tensor1, tensor2, 1);
            }

            [DllImport("LibTorchSharp")]
            static extern IntPtr THSTensor_addcdiv_(IntPtr tensor, IntPtr tensor1, IntPtr tensor2, IntPtr value);

            /// <summary>
            /// Performs the in-place element-wise division of tensor1 by tensor2, multiply the result by the scalar value and add it to input.
            /// </summary>
            /// <param name="tensor1">First tensor</param>
            /// <param name="tensor2">Second tensor</param>
            /// <param name="value">Scale factor</param>
            /// <returns></returns>
            public Tensor addcdiv_(Tensor tensor1, Tensor tensor2, Scalar value)
            {
                var res = THSTensor_addcdiv_(Handle, tensor1.Handle, tensor2.Handle, value.Handle);
                if (res == IntPtr.Zero)
                    torch.CheckForErrors();
                return new Tensor(res);
            }

            /// <summary>
            /// Performs the in-place element-wise division of tensor1 by tensor2 and add it to input.
            /// </summary>
            /// <param name="tensor1">First tensor</param>
            /// <param name="tensor2">Second tensor</param>
            /// <returns></returns>
            public Tensor addcdiv_(Tensor tensor1, Tensor tensor2)
            {
                return addcdiv_(tensor1, tensor2, 1);
            }

            [DllImport("LibTorchSharp")]
            static extern IntPtr THSTensor_addcmul(IntPtr tensor, IntPtr tensor1, IntPtr tensor2, IntPtr value);

            /// <summary>
            /// Performs the element-wise multiplication of tensor1 by tensor2, multiply the result by the scalar value and add it to input.
            /// </summary>
            /// <param name="tensor1">First tensor</param>
            /// <param name="tensor2">Second tensor</param>
            /// <param name="value">Scale factor</param>
            /// <returns></returns>
            public Tensor addcmul(Tensor tensor1, Tensor tensor2, Scalar value)
            {
                var res = THSTensor_addcmul(Handle, tensor1.Handle, tensor2.Handle, value.Handle);
                if (res == IntPtr.Zero)
                    torch.CheckForErrors();
                return new Tensor(res);
            }

            [DllImport("LibTorchSharp")]
            static extern IntPtr THSTensor_addcmul_(IntPtr tensor, IntPtr tensor1, IntPtr tensor2, IntPtr value);

            /// <summary>
            /// Performs the in-place element-wise multiplication of tensor1 by tensor2, multiply the result by the scalar value and add it to input.
            /// </summary>
            /// <param name="tensor1">First tensor</param>
            /// <param name="tensor2">Second tensor</param>
            /// <param name="value">Scale factor</param>
            /// <returns></returns>
            public Tensor addcmul_(Tensor tensor1, Tensor tensor2, Scalar value)
            {
                var res = THSTensor_addcmul_(Handle, tensor1.Handle, tensor2.Handle, value.Handle);
                if (res == IntPtr.Zero)
                    torch.CheckForErrors();
                return new Tensor(res);
            }


            [DllImport("LibTorchSharp")]
            static extern IntPtr THSTensor_addmm(IntPtr mat, IntPtr mat1, IntPtr mat2, float beta, float alpha);

            /// <summary>
            /// Performs a matrix multiplication of the matrices mat1 and mat2. The matrix input is added to the final result.
            /// </summary>
            /// <param name="mat1">First matrix</param>
            /// <param name="mat2">Second matrix</param>
            /// <param name="beta">Input scale factor</param>
            /// <param name="alpha">Matrix multiplication scale factor</param>
            /// <returns></returns>
            public Tensor addmm(Tensor mat1, Tensor mat2, float beta = 1, float alpha = 1)
            {
                var res = THSTensor_addmm(Handle, mat1.Handle, mat2.Handle, beta, alpha);
                if (res == IntPtr.Zero)
                    torch.CheckForErrors();
                return new Tensor(res);
            }

            [DllImport("LibTorchSharp")]
            static extern IntPtr THSTensor_addmm_(IntPtr mat, IntPtr mat1, IntPtr mat2, float beta, float alpha);

            /// <summary>
            /// Performs an in-place matrix multiplication of the matrices mat1 and mat2. The matrix input is added to the final result.
            /// </summary>
            /// <param name="mat1">First matrix</param>
            /// <param name="mat2">Second matrix</param>
            /// <param name="beta">Input scale factor</param>
            /// <param name="alpha">Matrix multiplication scale factor</param>
            /// <returns></returns>
            public Tensor addmm_(Tensor mat1, Tensor mat2, float beta = 1, float alpha = 1)
            {
                var res = THSTensor_addmm_(Handle, mat1.Handle, mat2.Handle, beta, alpha);
                if (res == IntPtr.Zero)
                    torch.CheckForErrors();
                return new Tensor(res);
            }

            [DllImport("LibTorchSharp")]
            static extern IntPtr THSTensor_addmv(IntPtr mat, IntPtr mat1, IntPtr vec2, float beta = 1, float alpha = 1);

            /// <summary>
            /// Performs a matrix-vector product of the matrix mat and the vector vec. The vector input is added to the final result.
            /// </summary>
            /// <param name="mat">Matrix to be matrix multiplied</param>
            /// <param name="vec">Vector to be matrix multiplied</param>
            /// <param name="beta">Input scale factor</param>
            /// <param name="alpha">Matrix multiplication scale factor</param>
            /// <returns></returns>
            public Tensor addmv(Tensor mat, Tensor vec, float beta = 1.0f, float alpha = 1.0f)
            {
                var res = THSTensor_addmv(Handle, mat.Handle, vec.Handle, beta, alpha);
                if (res == IntPtr.Zero)
                    torch.CheckForErrors();
                return new Tensor(res);
            }

            [DllImport("LibTorchSharp")]
            static extern IntPtr THSTensor_addmv_(IntPtr mat, IntPtr mat1, IntPtr vec2, float beta, float alpha);

            /// <summary>
            /// Performs a matrix-vector product of the matrix mat and the vector vec. The vector input is added to the final result.
            /// </summary>
            /// <param name="mat">Matrix to be matrix multiplied</param>
            /// <param name="vec">Vector to be matrix multiplied</param>
            /// <param name="beta">Input scale factor</param>
            /// <param name="alpha">Matrix multiplication scale factor</param>
            /// <returns></returns>
            public Tensor addmv_(Tensor mat, Tensor vec, float beta = 1.0f, float alpha = 1.0f)
            {
                var res = THSTensor_addmv_(Handle, mat.Handle, vec.Handle, beta, alpha);
                if (res == IntPtr.Zero)
                    torch.CheckForErrors();
                return new Tensor(res);
            }

            [DllImport("LibTorchSharp")]
            static extern IntPtr THSTensor_addr(IntPtr mat, IntPtr mat1, IntPtr vec2, float beta, float alpha);

            /// <summary>
            /// Performs the outer-product of vectors vec1 and vec2 and adds it to the input tensor.
            /// </summary>
            /// <param name="vec1">The first vector of the outer product</param>
            /// <param name="vec2">The second vector of the outer product</param>
            /// <param name="beta">Input scale factor</param>
            /// <param name="alpha">Outer-product scale factor</param>
            /// <returns></returns>
            public Tensor addr(Tensor vec1, Tensor vec2, float beta = 1.0f, float alpha = 1.0f)
            {
                var res = THSTensor_addr(Handle, vec1.Handle, vec2.Handle, beta, alpha);
                if (res == IntPtr.Zero)
                    torch.CheckForErrors();
                return new Tensor(res);
            }

            [DllImport("LibTorchSharp")]
            static extern IntPtr THSTensor_addr_(IntPtr mat, IntPtr mat1, IntPtr vec2, float beta, float alpha);

            /// <summary>
            /// Performs the outer-product of vectors vec1 and vec2 and adds it to the input tensor.
            ///
            /// In-place version of 'addr'
            /// </summary>
            /// <param name="vec1">The first vector of the outer product</param>
            /// <param name="vec2">The second vector of the outer product</param>
            /// <param name="beta">Input scale factor</param>
            /// <param name="alpha">Outer-product scale factor</param>
            /// <returns></returns>
            public Tensor addr_(Tensor vec1, Tensor vec2, float beta = 1.0f, float alpha = 1.0f)
            {
                var res = THSTensor_addr_(Handle, vec1.Handle, vec2.Handle, beta, alpha);
                if (res == IntPtr.Zero)
                    torch.CheckForErrors();
                return new Tensor(res);
            }

            [DllImport("LibTorchSharp")]
            static extern IntPtr THSTensor_bitwise_and(IntPtr tensor, IntPtr other);

            /// <summary>
            /// Element-wise bitwise AND
            /// </summary>
            /// <param name="other">Right-hand operand.</param>
            /// <returns></returns>
            public Tensor bitwise_and(Tensor other)
            {
                var res = THSTensor_bitwise_and(Handle, other.Handle);
                if (res == IntPtr.Zero) { torch.CheckForErrors(); }
                return new Tensor(res);
            }

            [DllImport("LibTorchSharp")]
            static extern IntPtr THSTensor_bitwise_and_(IntPtr tensor, IntPtr other);

            /// <summary>
            /// Element-wise bitwise AND, in-place
            /// </summary>
            /// <param name="other">Right-hand operand.</param>
            /// <returns></returns>
            public Tensor bitwise_and_(Tensor other)
            {
                var res = THSTensor_bitwise_and_(Handle, other.Handle);
                if (res == IntPtr.Zero) { torch.CheckForErrors(); }
                return new Tensor(res);
            }

            [DllImport("LibTorchSharp")]
            static extern IntPtr THSTensor_bitwise_not(IntPtr tensor);

            /// <summary>
            /// Element-wise bitwise NOT
            /// </summary>
            /// <returns></returns>
            public Tensor bitwise_not()
            {
                var res = THSTensor_bitwise_not(Handle);
                if (res == IntPtr.Zero) { torch.CheckForErrors(); }
                return new Tensor(res);
            }

            [DllImport("LibTorchSharp")]
            static extern IntPtr THSTensor_bitwise_not_(IntPtr tensor);

            /// <summary>
            /// Element-wise bitwise NOT, in-place
            /// </summary>
            /// <returns></returns>
            public Tensor bitwise_not_()
            {
                var res = THSTensor_bitwise_not_(Handle);
                if (res == IntPtr.Zero) { torch.CheckForErrors(); }
                return new Tensor(res);
            }

            [DllImport("LibTorchSharp")]
            static extern IntPtr THSTensor_bitwise_or(IntPtr tensor, IntPtr other);

            /// <summary>
            /// Element-wise bitwise OR
            /// </summary>
            /// <param name="other">Right-hand operand.</param>
            /// <returns></returns>
            public Tensor bitwise_or(Tensor other)
            {
                var res = THSTensor_bitwise_or(Handle, other.Handle);
                if (res == IntPtr.Zero) { torch.CheckForErrors(); }
                return new Tensor(res);
            }

            [DllImport("LibTorchSharp")]
            static extern IntPtr THSTensor_bitwise_or_(IntPtr tensor, IntPtr other);

            /// <summary>
            /// Element-wise bitwise OR, in-place
            /// </summary>
            /// <param name="other">Right-hand operand.</param>
            /// <returns></returns>
            public Tensor bitwise_or_(Tensor other)
            {
                var res = THSTensor_bitwise_or_(Handle, other.Handle);
                if (res == IntPtr.Zero) { torch.CheckForErrors(); }
                return new Tensor(res);
            }

            [DllImport("LibTorchSharp")]
            static extern IntPtr THSTensor_bitwise_xor(IntPtr tensor, IntPtr other);

            /// <summary>
            /// Element-wise bitwise XOR
            /// </summary>
            /// <param name="other">Right-hand operand.</param>
            /// <returns></returns>
            public Tensor bitwise_xor(Tensor other)
            {
                var res = THSTensor_bitwise_xor(Handle, other.Handle);
                if (res == IntPtr.Zero) { torch.CheckForErrors(); }
                return new Tensor(res);
            }

            [DllImport("LibTorchSharp")]
            static extern IntPtr THSTensor_bitwise_xor_(IntPtr tensor, IntPtr other);

            /// <summary>
            /// Element-wise bitwise XOR, in-place.
            /// </summary>
            /// <param name="other">Right-hand operand.</param>
            /// <returns></returns>
            public Tensor bitwise_xor_(Tensor other)
            {
                var res = THSTensor_bitwise_xor_(Handle, other.Handle);
                if (res == IntPtr.Zero) { torch.CheckForErrors(); }
                return new Tensor(res);
            }

            [DllImport("LibTorchSharp")]
            static extern IntPtr THSTensor_bitwise_left_shift(IntPtr tensor, IntPtr other);

            /// <summary>
            /// Element-wise bitwise left_shift
            /// </summary>
            /// <param name="other">Right-hand operand.</param>
            /// <returns></returns>
            public Tensor bitwise_left_shift(Tensor other)
            {
                var res = THSTensor_bitwise_left_shift(Handle, other.Handle);
                if (res == IntPtr.Zero) { torch.CheckForErrors(); }
                return new Tensor(res);
            }

            [DllImport("LibTorchSharp")]
            static extern IntPtr THSTensor_bitwise_left_shift_(IntPtr tensor, IntPtr other);

            /// <summary>
            /// Element-wise bitwise left_shift, in-place.
            /// </summary>
            /// <param name="other">Right-hand operand.</param>
            /// <returns></returns>
            public Tensor bitwise_left_shift_(Tensor other)
            {
                var res = THSTensor_bitwise_left_shift_(Handle, other.Handle);
                if (res == IntPtr.Zero) { torch.CheckForErrors(); }
                return new Tensor(res);
            }

            [DllImport("LibTorchSharp")]
            static extern IntPtr THSTensor_bitwise_right_shift(IntPtr tensor, IntPtr other);

            /// <summary>
            /// Element-wise bitwise right_shift
            /// </summary>
            /// <param name="other">Right-hand operand.</param>
            /// <returns></returns>
            public Tensor bitwise_right_shift(Tensor other)
            {
                var res = THSTensor_bitwise_right_shift(Handle, other.Handle);
                if (res == IntPtr.Zero) { torch.CheckForErrors(); }
                return new Tensor(res);
            }

            [DllImport("LibTorchSharp")]
            static extern IntPtr THSTensor_bitwise_right_shift_(IntPtr tensor, IntPtr other);

            /// <summary>
            /// Element-wise bitwise right_shift, in-place.
            /// </summary>
            /// <param name="other">Right-hand operand.</param>
            /// <returns></returns>
            public Tensor bitwise_right_shift_(Tensor other)
            {
                var res = THSTensor_bitwise_right_shift_(Handle, other.Handle);
                if (res == IntPtr.Zero) { torch.CheckForErrors(); }
                return new Tensor(res);
            }

            [DllImport("LibTorchSharp")]
            static extern IntPtr THSTensor_ceil(IntPtr tensor);

            /// <summary>
            /// Returns a new tensor with the ceil of the elements of input, the smallest integer greater than or equal to each element.
            /// </summary>
            /// <returns></returns>
            public Tensor ceil()
            {
                var res = THSTensor_ceil(Handle);
                if (res == IntPtr.Zero)
                    torch.CheckForErrors();
                return new Tensor(res);
            }

            [DllImport("LibTorchSharp")]
            static extern IntPtr THSTensor_ceil_(IntPtr tensor);

            /// <summary>
            /// Replaces each element of the input with the smallest integer greater than or equal to the element.
            /// </summary>
            /// <returns></returns>
            public Tensor ceil_()
            {
                var res = THSTensor_ceil_(Handle);
                if (res == IntPtr.Zero)
                    torch.CheckForErrors();
                return new Tensor(res);
            }

            [DllImport("LibTorchSharp")]
            static extern IntPtr THSTensor_conj(IntPtr tensor);

            /// <summary>
            /// Returns a view of input with a flipped conjugate bit. If input has a non-complex dtype, this function just returns input.
            /// </summary>
            /// <returns></returns>
            public Tensor conj()
            {
                var res = THSTensor_conj(Handle);
                if (res == IntPtr.Zero)
                    torch.CheckForErrors();
                return new Tensor(res);
            }

            [DllImport("LibTorchSharp")]
            static extern IntPtr THSTensor_conj_physical(IntPtr tensor);

            /// <summary>
            /// Computes the element-wise conjugate of the given input tensor. If input has a non-complex dtype, this function just returns input.
            /// </summary>
            /// <returns></returns>
            public Tensor conj_physical()
            {
                var res = THSTensor_conj_physical(Handle);
                if (res == IntPtr.Zero)
                    torch.CheckForErrors();
                return new Tensor(res);
            }

            [DllImport("LibTorchSharp")]
            static extern IntPtr THSTensor_conj_physical_(IntPtr tensor);

            /// <summary>
            /// In-place version of conj_physical
            /// </summary>
            /// <returns></returns>
            public Tensor conj_physical_()
            {
                var res = THSTensor_conj_physical_(Handle);
                if (res == IntPtr.Zero)
                    torch.CheckForErrors();
                return new Tensor(res);
            }

            [DllImport("LibTorchSharp")]
            static extern long THSTensor_is_conj(IntPtr tensor);

            /// <summary>
            /// Returns true if the input is a conjugated tensor, i.e. its conjugate bit is set to True.
            /// </summary>
            /// <returns></returns>
            public bool is_conj()
            {
                var res = THSTensor_is_conj(Handle);
                torch.CheckForErrors();
                return res != 0;
            }

            [DllImport("LibTorchSharp")]
            static extern IntPtr THSTensor_resolve_conj(IntPtr tensor);

            /// <summary>
            /// Returns a new tensor with materialized conjugation if input’s conjugate bit is set to True, else returns input.
            /// The output tensor will always have its conjugate bit set to False.
            /// </summary>
            /// <returns></returns>
            public Tensor resolve_conj()
            {
                var res = THSTensor_resolve_conj(Handle);
                if (res == IntPtr.Zero)
                    torch.CheckForErrors();
                return new Tensor(res);
            }

            [DllImport("LibTorchSharp")]
            static extern void THSTensor_cummax(IntPtr tensor, AllocatePinnedArray allocator, long dimension);

            /// <summary>
            /// Returns a tuple (values, indices) where values is the cumulative maximum of elements of input in the dimension dim.
            /// Indices is the index location of each maximum value found in the dimension dim.
            /// </summary>
            /// <param name="dimension">The dimension to do the operation over</param>
            public (Tensor values, Tensor indexes) cummax(long dimension)
            {
                IntPtr[] ptrArray;

                using (var pa = new PinnedArray<IntPtr>()) {
                    THSTensor_cummax(Handle, pa.CreateArray, dimension);
                    torch.CheckForErrors();
                    ptrArray = pa.Array;
                }

                return (new Tensor(ptrArray[0]), new Tensor(ptrArray[1]));
            }

            [DllImport("LibTorchSharp")]
            static extern void THSTensor_cummin(IntPtr tensor, AllocatePinnedArray allocator, long dimension);

            /// <summary>
            /// Returns a tuple (values, indices) where values is the cumulative minimum of elements of input in the dimension dim.
            /// Indices is the index location of each minimum value found in the dimension dim.
            /// </summary>
            /// <param name="dimension">The dimension to do the operation over</param>
            public (Tensor values, Tensor indexes) cummin(long dimension)
            {
                IntPtr[] ptrArray;

                using (var pa = new PinnedArray<IntPtr>()) {
                    THSTensor_cummin(Handle, pa.CreateArray, dimension);
                    torch.CheckForErrors();
                    ptrArray = pa.Array;
                }

                return (new Tensor(ptrArray[0]), new Tensor(ptrArray[1]));
            }

            [DllImport("LibTorchSharp")]
            static extern IntPtr THSTensor_cumsum(IntPtr tensor, long dimension, bool has_type, sbyte scalar_type);

            /// <summary>
            /// Returns the cumulative sum of elements of input in the dimension dim.
            /// </summary>
            /// <param name="dimension">The dimension to do the operation over</param>
            /// <param name="type">The desired data type of returned tensor. If specified, the input tensor is casted to dtype before the operation is performed.
            /// This is useful for preventing data type overflows.</param>
            /// <returns></returns>
            public Tensor cumsum(long dimension, ScalarType? type = null)
            {
                var res = THSTensor_cumsum(Handle, dimension, type.HasValue, (sbyte)type.GetValueOrDefault());
                if (res == IntPtr.Zero) { torch.CheckForErrors(); }
                return new Tensor(res);
            }

            [DllImport("LibTorchSharp")]
            static extern IntPtr THSTensor_cumprod(IntPtr tensor, long dimension, bool has_type, sbyte scalar_type);

            /// <summary>
            /// Returns the cumulative product of elements of input in the dimension dim.
            /// </summary>
            /// <param name="dimension">The dimension to do the operation over</param>
            /// <param name="type">The desired data type of returned tensor. If specified, the input tensor is casted to dtype before the operation is performed.
            /// This is useful for preventing data type overflows.</param>
            /// <returns></returns>
            public Tensor cumprod(long dimension, ScalarType? type = null)
            {
                var res = THSTensor_cumprod(Handle, dimension, type.HasValue, (sbyte)type.GetValueOrDefault());
                if (res == IntPtr.Zero) { torch.CheckForErrors(); }
                return new Tensor(res);
            }

            [DllImport("LibTorchSharp")]
            static extern IntPtr THSTensor_div(IntPtr tensor, IntPtr trg, [MarshalAs(UnmanagedType.LPStr)] string rounding_mode);

            /// <summary>
            /// Divides each element of the input by the corresponding element of other.
            /// </summary>
            /// <param name="target">Denominator</param>
            /// <param name="rounding_mode">Rounding mode.</param>
            /// <returns></returns>
            public Tensor div(Tensor target, RoundingMode rounding_mode = RoundingMode.None)
            {
                var res = THSTensor_div(Handle, target.Handle, rounding_mode == RoundingMode.trunc ? "trunc" : rounding_mode == RoundingMode.floor ? "floor" : null);
                if (res == IntPtr.Zero) { torch.CheckForErrors(); }
                return new Tensor(res);
            }

            /// <summary>
            /// Divides each element of the input by the corresponding element of other.
            /// </summary>
            /// <param name="target">Denominator</param>
            /// <param name="rounding_mode">Rounding mode.</param>
            /// <returns></returns>
            public Tensor divide(Tensor target, RoundingMode rounding_mode = RoundingMode.None) => div(target, rounding_mode);

            [DllImport("LibTorchSharp")]
            static extern IntPtr THSTensor_div_scalar(IntPtr tensor, IntPtr trg, [MarshalAs(UnmanagedType.LPStr)] string rounding_mode);

            /// <summary>
            /// Scalar division
            /// </summary>
            /// <param name="target">Denominator</param>
            /// <param name="rounding_mode">Rounding mode.</param>
            /// <returns></returns>
            public Tensor div(Scalar target, RoundingMode rounding_mode = RoundingMode.None)
            {
                var res = THSTensor_div_scalar(Handle, target.Handle, rounding_mode == RoundingMode.trunc ? "trunc" : rounding_mode == RoundingMode.floor ? "floor" : null);
                if (res == IntPtr.Zero) { torch.CheckForErrors(); }
                return new Tensor(res);
            }

            /// <summary>
            /// Scalar division
            /// </summary>
            /// <param name="target">Denominator</param>
            /// <param name="rounding_mode">Rounding mode.</param>
            /// <returns></returns>
            public Tensor divide(Scalar target, RoundingMode rounding_mode = RoundingMode.None) => div(target, rounding_mode);

            [DllImport("LibTorchSharp")]
            static extern IntPtr THSTensor_div_(IntPtr tensor, IntPtr trg, [MarshalAs(UnmanagedType.LPStr)] string rounding_mode);

            /// <summary>
            /// In-place division
            /// </summary>
            /// <param name="target">Denominator</param>
            /// <param name="rounding_mode">Rounding mode.</param>
            /// <returns></returns>
            public Tensor div_(Tensor target, RoundingMode rounding_mode = RoundingMode.None)
            {
                var res = THSTensor_div_(Handle, target.Handle, rounding_mode == RoundingMode.trunc ? "trunc" : rounding_mode == RoundingMode.floor ? "floor" : null);
                if (res == IntPtr.Zero) { torch.CheckForErrors(); }
                return new Tensor(res);
            }

            /// <summary>
            /// In-place division
            /// </summary>
            /// <param name="target">Denominator</param>
            /// <param name="rounding_mode">Rounding mode.</param>
            /// <returns></returns>
            public Tensor divide_(Tensor target, RoundingMode rounding_mode = RoundingMode.None) => div_(target, rounding_mode);

            [DllImport("LibTorchSharp")]
            static extern IntPtr THSTensor_div_scalar_(IntPtr tensor, IntPtr trg, [MarshalAs(UnmanagedType.LPStr)] string rounding_mode);

            /// <summary>
            /// In-place scalar division
            /// </summary>
            /// <param name="target">Denominator</param>
            /// <param name="rounding_mode">Rounding mode.</param>
            /// <returns></returns>
            public Tensor div_(Scalar target, RoundingMode rounding_mode = RoundingMode.None)
            {
                var res = THSTensor_div_scalar_(Handle, target.Handle, rounding_mode == RoundingMode.trunc ? "trunc" : rounding_mode == RoundingMode.floor ? "floor" : null);
                if (res == IntPtr.Zero) { torch.CheckForErrors(); }
                return new Tensor(res);
            }

            /// <summary>
            /// In-place scalar division
            /// </summary>
            /// <param name="target">Denominator</param>
            /// <param name="rounding_mode">Rounding mode.</param>
            /// <returns></returns>
            public Tensor divide_(Scalar target, RoundingMode rounding_mode = RoundingMode.None) => div_(target, rounding_mode);

            [DllImport("LibTorchSharp")]
            static extern IntPtr THSTensor_exp(IntPtr tensor);

            /// <summary>
            /// Returns a new tensor with the exponential of the elements of the input tensor.
            /// </summary>
            public Tensor exp()
            {
                var res = THSTensor_exp(Handle);
                if (res == IntPtr.Zero) { torch.CheckForErrors(); }
                return new Tensor(res);
            }

            [DllImport("LibTorchSharp")]
            static extern IntPtr THSTensor_exp_(IntPtr tensor);

            /// <summary>
            /// Replaces the tensor with the exponential of the elements of the input tensor.
            /// </summary>
            public Tensor exp_()
            {
                var res = THSTensor_exp_(Handle);
                if (res == IntPtr.Zero) { torch.CheckForErrors(); }
                return new Tensor(res);
            }

            [DllImport("LibTorchSharp")]
            static extern IntPtr THSTensor_exp2(IntPtr tensor);

            /// <summary>
            /// Computes the base 2 exponential function of input.
            /// </summary>
            /// <returns></returns>
            public Tensor exp2()
            {
                var res = THSTensor_exp2(Handle);
                if (res == IntPtr.Zero) { torch.CheckForErrors(); }
                return new Tensor(res);
            }

            [DllImport("LibTorchSharp")]
            static extern IntPtr THSTensor_expm1(IntPtr tensor);

            /// <summary>
            /// Returns a new tensor with the exponential of the elements minus 1 of input.
            /// </summary>
            /// <returns></returns>
            public Tensor expm1()
            {
                var res = THSTensor_expm1(Handle);
                if (res == IntPtr.Zero) { torch.CheckForErrors(); }
                return new Tensor(res);
            }

            [DllImport("LibTorchSharp")]
            static extern IntPtr THSTensor_expm1_(IntPtr tensor);

            /// <summary>
            /// Replaces each element with the exponential of the element minus 1 of input, in-place.
            /// </summary>
            /// <returns></returns>
            public Tensor expm1_()
            {
                var res = THSTensor_expm1_(Handle);
                if (res == IntPtr.Zero) { torch.CheckForErrors(); }
                return new Tensor(res);
            }

            [DllImport("LibTorchSharp")]
            static extern IntPtr THSTensor_float_power(IntPtr tensor, IntPtr trg);

            /// <summary>
            /// Raises input to the power of exponent, elementwise, in double precision.
            /// </summary>
            /// <param name="target">The exponent.</param>
            /// <returns></returns>
            /// <remarks> If neither input is complex returns a torch.float64 tensor, and if one or more inputs is complex returns a torch.complex128 tensor.</remarks>
            public Tensor float_power(Tensor target)
            {
                var res = THSTensor_float_power(Handle, target.Handle);
                if (res == IntPtr.Zero) { torch.CheckForErrors(); }
                return new Tensor(res);
            }

            [DllImport("LibTorchSharp")]
            static extern IntPtr THSTensor_floor(IntPtr tensor);

            /// <summary>
            /// Returns a new tensor with the floor of the elements of input, the largest integer less than or equal to each element.
            /// </summary>
            /// <returns></returns>
            public Tensor floor()
            {
                var res = THSTensor_floor(Handle);
                if (res == IntPtr.Zero)
                    torch.CheckForErrors();
                return new Tensor(res);
            }

            [DllImport("LibTorchSharp")]
            static extern IntPtr THSTensor_floor_(IntPtr tensor);

            /// <summary>
            /// Replaces each element with the floor of the input, the largest integer less than or equal to each element.
            /// </summary>
            /// <returns></returns>
            public Tensor floor_()
            {
                var res = THSTensor_floor_(Handle);
                if (res == IntPtr.Zero)
                    torch.CheckForErrors();
                return new Tensor(res);
            }

            [DllImport("LibTorchSharp")]
            static extern IntPtr THSTensor_fmod(IntPtr tensor, IntPtr trg);

            /// <summary>
            /// Computes the element-wise remainder of division.
            /// </summary>
            /// <param name="target">Denominator</param>
            /// <returns></returns>
            public Tensor fmod(Tensor target)
            {
                var res = THSTensor_fmod(Handle, target.Handle);
                if (res == IntPtr.Zero) { torch.CheckForErrors(); }
                return new Tensor(res);
            }

            [DllImport("LibTorchSharp")]
            static extern IntPtr THSTensor_fmod_(IntPtr tensor, IntPtr trg);

            /// <summary>
            /// Computes the element-wise remainder of division, in-place.
            /// </summary>
            /// <param name="target">Denominator</param>
            /// <returns></returns>
            public Tensor fmod_(Tensor target)
            {
                var res = THSTensor_fmod_(Handle, target.Handle);
                if (res == IntPtr.Zero) { torch.CheckForErrors(); }
                return new Tensor(res);
            }

            [DllImport("LibTorchSharp")]
            static extern IntPtr THSTensor_fmod_scalar(IntPtr tensor, IntPtr scalar);

            /// <summary>
            /// Computes the element-wise remainder of division.
            /// </summary>
            /// <param name="scalar">Denominator</param>
            /// <returns></returns>
            public Tensor fmod(Scalar scalar)
            {
                var res = THSTensor_fmod_scalar(Handle, scalar.Handle);
                if (res == IntPtr.Zero) { torch.CheckForErrors(); }
                return new Tensor(res);
            }

            [DllImport("LibTorchSharp")]
            static extern IntPtr THSTensor_fmod_scalar_(IntPtr tensor, IntPtr scalar);

            /// <summary>
            /// Computes the element-wise remainder of division, in-place
            /// </summary>
            /// <param name="scalar">Denominator</param>
            /// <returns></returns>
            public Tensor fmod_(Scalar scalar)
            {
                var res = THSTensor_fmod_scalar_(Handle, scalar.Handle);
                if (res == IntPtr.Zero) { torch.CheckForErrors(); }
                return new Tensor(res);
            }

            [DllImport("LibTorchSharp")]
            static extern IntPtr THSTensor_frac(IntPtr tensor);

            /// <summary>
            /// Computes the fractional portion of each element in input.
            /// </summary>
            /// <returns></returns>
            public Tensor frac()
            {
                var res = THSTensor_frac(Handle);
                if (res == IntPtr.Zero) { torch.CheckForErrors(); }
                return new Tensor(res);
            }

            [DllImport("LibTorchSharp")]
            static extern IntPtr THSTensor_frac_(IntPtr tensor);

            /// <summary>
            /// Computes the fractional portion of each element in input, in-place.
            /// </summary>
            /// <returns></returns>
            public Tensor frac_()
            {
                var res = THSTensor_frac_(Handle);
                if (res == IntPtr.Zero) { torch.CheckForErrors(); }
                return new Tensor(res);
            }

            [DllImport("LibTorchSharp")]
            static extern IntPtr THSTensor_frexp(IntPtr tensor, out IntPtr exponent);

            /// <summary>
            /// Decomposes input into mantissa and exponent tensors 
            /// </summary>
            /// <returns></returns>
            public (Tensor Mantissa, Tensor Exponent) frexp()
            {
                var mantissa = THSTensor_frexp(Handle, out var exponent);
                if (mantissa == IntPtr.Zero || exponent == IntPtr.Zero)
                    torch.CheckForErrors();
                return (new Tensor(mantissa), new Tensor(exponent));
            }

            [DllImport("LibTorchSharp")]
            static extern IntPtr THSTensor_gcd(IntPtr tensor, IntPtr other);

            /// <summary>
            /// Computes the element-wise greatest common divisor (GCD) of input and other.
            /// </summary>
            /// <param name="other">Right-hand operand.</param>
            public Tensor gcd(Tensor other)
            {
                var res = THSTensor_gcd(Handle, other.Handle);
                if (res == IntPtr.Zero) { torch.CheckForErrors(); }
                return new Tensor(res);
            }

            [DllImport("LibTorchSharp")]
            static extern IntPtr THSTensor_gcd_(IntPtr tensor, IntPtr other);

            /// <summary>
            /// Computes the element-wise greatest common divisor (GCD) of input and other.
            /// </summary>
            /// <param name="other">Right-hand operand.</param>
            /// <returns></returns>
            public Tensor gcd_(Tensor other)
            {
                var res = THSTensor_gcd_(Handle, other.Handle);
                if (res == IntPtr.Zero) { torch.CheckForErrors(); }
                return new Tensor(res);
            }

            [DllImport("LibTorchSharp")]
            static extern IntPtr THSTensor_histc(IntPtr tensor, long bins, long min, long max);

            /// <summary>
            /// Computes the histogram of a tensor.
            /// The elements are sorted into equal width bins between min and max.If min and max are both zero, the minimum and maximum values of the data are used.
            /// Elements lower than min and higher than max are ignored.
            /// </summary>
            /// <param name="bins">Number of histogram bins</param>
            /// <param name="min">Lower end of the range (inclusive)</param>
            /// <param name="max">Upper end of the range (inclusive)</param>
            /// <returns></returns>
            public Tensor histc(long bins = 100, long min = 0, long max = 0)
            {
                var res = THSTensor_histc(Handle, bins, min, max);
                if (res == IntPtr.Zero)
                    torch.CheckForErrors();
                return new Tensor(res);
            }

            [DllImport("LibTorchSharp")]
            static extern IntPtr THSTensor_hypot(IntPtr tensor, IntPtr other);

            /// <summary>
            /// Element-wise: given the legs of a right triangle, return its hypotenuse.
            /// </summary>
            /// <param name="other">The second input tensor.</param>
            /// <returns></returns>
            public Tensor hypot(Tensor other)
            {
                var res = THSTensor_hypot(Handle, other.Handle);
                if (res == IntPtr.Zero)
                    torch.CheckForErrors();
                return new Tensor(res);
            }

            [DllImport("LibTorchSharp")]
            static extern IntPtr THSTensor_log(IntPtr tensor);

            /// <summary>
            /// Returns a new tensor with the natural logarithm of the input elements.
            /// </summary>
            /// <returns></returns>
            public Tensor log()
            {
                var res = THSTensor_log(Handle);
                if (res == IntPtr.Zero) { torch.CheckForErrors(); }
                return new Tensor(res);
            }

            [DllImport("LibTorchSharp")]
            static extern IntPtr THSTensor_log_(IntPtr tensor);

            /// <summary>
            /// Replaces each elements with the natural logarithm of the input.
            /// </summary>
            public Tensor log_()
            {
                var res = THSTensor_log_(Handle);
                if (res == IntPtr.Zero) { torch.CheckForErrors(); }
                return new Tensor(res);
            }

            [DllImport("LibTorchSharp")]
            static extern IntPtr THSTensor_logaddexp(IntPtr tensor, IntPtr other);

            /// <summary>
            /// Logarithm of the sum of exponentiations of the inputs.
            /// </summary>
            /// <param name="other">The second input tensor.</param>
            /// <returns></returns>
            public Tensor logaddexp(Tensor other)
            {
                var res = THSTensor_logaddexp(Handle, other.Handle);
                if (res == IntPtr.Zero)
                    torch.CheckForErrors();
                return new Tensor(res);
            }

            [DllImport("LibTorchSharp")]
            static extern IntPtr THSTensor_logaddexp2(IntPtr tensor, IntPtr other);

            /// <summary>
            /// Logarithm of the sum of exponentiations of the inputs in base-2.
            /// </summary>
            /// <param name="other">The second input tensor.</param>
            /// <returns></returns>
            public Tensor logaddexp2(Tensor other)
            {
                var res = THSTensor_logaddexp2(Handle, other.Handle);
                if (res == IntPtr.Zero)
                    torch.CheckForErrors();
                return new Tensor(res);
            }

            [DllImport("LibTorchSharp")]
            static extern IntPtr THSTensor_logcumsumexp(IntPtr tensor, long dim);

            /// <summary>
            /// Returns the logarithm of the cumulative summation of the exponentiation of elements of input in the dimension dim.
            /// </summary>
            /// <param name="dim">The dimension to do the operation over</param>
            /// <returns></returns>
            public Tensor logcumsumexp(long dim)
            {
                var res = THSTensor_logcumsumexp(Handle, dim);
                if (res == IntPtr.Zero)
                    torch.CheckForErrors();
                return new Tensor(res);
            }

            [DllImport("LibTorchSharp")]
            static extern IntPtr THSTensor_logsumexp(IntPtr tensor, long dim, bool keepdim);

            /// <summary>
            /// Returns the log of summed exponentials of each row of the input tensor in the given dimension dim. 
            /// </summary>
            /// <param name="dim">The dimension to do the operation over</param>
            /// <param name="keepdim">Thether the output tensor has dim retained or not.</param>
            /// <returns></returns>
            /// <remarks>The computation is numerically stabilized.</remarks>
            public Tensor logsumexp(long dim, Boolean keepdim = false)
            {
                var res = THSTensor_logsumexp(Handle, dim, keepdim);
                if (res == IntPtr.Zero)
                    torch.CheckForErrors();
                return new Tensor(res);
            }

            [DllImport("LibTorchSharp")]
            static extern IntPtr THSTensor_log10(IntPtr tensor);

            /// <summary>
            /// Returns a new tensor with the logarithm to the base 10 of the elements of input.
            /// </summary>
            /// <returns></returns>
            public Tensor log10()
            {
                var res = THSTensor_log10(Handle);
                if (res == IntPtr.Zero)
                    torch.CheckForErrors();
                return new Tensor(res);
            }

            [DllImport("LibTorchSharp")]
            static extern IntPtr THSTensor_log10_(IntPtr tensor);

            /// <summary>
            /// Replaces elements with the logarithm to the base 10 of the elements of input.
            /// </summary>
            /// <returns></returns>
            public Tensor log10_()
            {
                var res = THSTensor_log10_(Handle);
                if (res == IntPtr.Zero)
                    torch.CheckForErrors();
                return new Tensor(res);
            }

            [DllImport("LibTorchSharp")]
            static extern IntPtr THSTensor_log1p(IntPtr tensor);

            /// <summary>
            /// Returns a new tensor with the natural logarithm of (1 + input).
            /// </summary>
            /// <returns></returns>
            public Tensor log1p()
            {
                var res = THSTensor_log1p(Handle);
                if (res == IntPtr.Zero)
                    torch.CheckForErrors();
                return new Tensor(res);
            }

            [DllImport("LibTorchSharp")]
            static extern IntPtr THSTensor_log1p_(IntPtr tensor);

            /// <summary>
            /// Returns a new tensor with the natural logarithm of (1 + input), inplace.
            /// </summary>
            /// <returns></returns>
            public Tensor log1p_()
            {
                var res = THSTensor_log1p_(Handle);
                if (res == IntPtr.Zero) { torch.CheckForErrors(); }
                return new Tensor(res);
            }

            [DllImport("LibTorchSharp")]
            static extern IntPtr THSTensor_log2(IntPtr tensor);

            /// <summary>
            /// Returns a new tensor with the logarithm to the base 2 of the elements of input.
            /// </summary>
            /// <returns></returns>
            public Tensor log2()
            {
                var res = THSTensor_log2(Handle);
                if (res == IntPtr.Zero)
                    torch.CheckForErrors();
                return new Tensor(res);
            }

            [DllImport("LibTorchSharp")]
            static extern IntPtr THSTensor_log2_(IntPtr tensor);

            /// <summary>
            /// Replaces each element with the logarithm to the base 2 of the input.
            /// </summary>
            /// <returns></returns>
            public Tensor log2_()
            {
                var res = THSTensor_log2_(Handle);
                if (res == IntPtr.Zero) { torch.CheckForErrors(); }
                return new Tensor(res);
            }

            [DllImport("LibTorchSharp")]
            static extern IntPtr THSTensor_logical_and(IntPtr tensor, IntPtr other);

            /// <summary>
            /// Logical AND
            /// </summary>
            /// <param name="other">Right-hand operand.</param>
            /// <returns></returns>
            public Tensor logical_and(Tensor other)
            {
                var res = THSTensor_logical_and(Handle, other.Handle);
                if (res == IntPtr.Zero) { torch.CheckForErrors(); }
                return new Tensor(res);
            }

            [DllImport("LibTorchSharp")]
            static extern IntPtr THSTensor_logical_and_(IntPtr tensor, IntPtr other);

            /// <summary>
            /// Logical AND, in place
            /// </summary>
            /// <param name="other">Right-hand operand.</param>
            /// <returns></returns>
            public Tensor logical_and_(Tensor other)
            {
                var res = THSTensor_logical_and_(Handle, other.Handle);
                if (res == IntPtr.Zero) { torch.CheckForErrors(); }
                return new Tensor(res);
            }

            [DllImport("LibTorchSharp")]
            static extern IntPtr THSTensor_logical_not(IntPtr tensor);

            /// <summary>
            /// Logical NOT
            /// </summary>
            /// <returns></returns>
            public Tensor logical_not()
            {
                var res = THSTensor_logical_not(Handle);
                if (res == IntPtr.Zero) { torch.CheckForErrors(); }
                return new Tensor(res);
            }

            [DllImport("LibTorchSharp")]
            static extern IntPtr THSTensor_logical_not_(IntPtr tensor);

            /// <summary>
            /// Logical NOT, in place
            /// </summary>
            /// <returns></returns>
            public Tensor logical_not_()
            {
                var res = THSTensor_logical_not_(Handle);
                if (res == IntPtr.Zero) { torch.CheckForErrors(); }
                return new Tensor(res);
            }

            [DllImport("LibTorchSharp")]
            static extern IntPtr THSTensor_logical_or(IntPtr tensor, IntPtr other);

            /// <summary>
            /// Logical OR
            /// </summary>
            /// <param name="other">Right-hand operand.</param>
            /// <returns></returns>
            public Tensor logical_or(Tensor other)
            {
                var res = THSTensor_logical_or(Handle, other.Handle);
                if (res == IntPtr.Zero) { torch.CheckForErrors(); }
                return new Tensor(res);
            }

            [DllImport("LibTorchSharp")]
            static extern IntPtr THSTensor_logical_or_(IntPtr tensor, IntPtr other);

            /// <summary>
            /// Logical OR, in place
            /// </summary>
            /// <param name="other">Right-hand operand.</param>
            /// <returns></returns>
            public Tensor logical_or_(Tensor other)
            {
                var res = THSTensor_logical_or_(Handle, other.Handle);
                if (res == IntPtr.Zero) { torch.CheckForErrors(); }
                return new Tensor(res);
            }

            [DllImport("LibTorchSharp")]
            static extern IntPtr THSTensor_logical_xor(IntPtr tensor, IntPtr other);

            /// <summary>
            /// Logical XOR
            /// </summary>
            /// <param name="other">Right-hand operand.</param>
            /// <returns></returns>
            public Tensor logical_xor(Tensor other)
            {
                var res = THSTensor_logical_xor(Handle, other.Handle);
                if (res == IntPtr.Zero) { torch.CheckForErrors(); }
                return new Tensor(res);
            }

            [DllImport("LibTorchSharp")]
            static extern IntPtr THSTensor_logical_xor_(IntPtr tensor, IntPtr other);

            /// <summary>
            /// Logical XOR, in place
            /// </summary>
            /// <param name="other">Right-hand operand.</param>
            /// <returns></returns>
            public Tensor logical_xor_(Tensor other)
            {
                var res = THSTensor_logical_xor_(Handle, other.Handle);
                if (res == IntPtr.Zero) { torch.CheckForErrors(); }
                return new Tensor(res);
            }

            [DllImport("LibTorchSharp")]
            static extern IntPtr THSTensor_logit(IntPtr tensor, IntPtr eps);

            /// <summary>
            /// Returns a new tensor with the logit of the elements of input.
            /// input is clamped to [eps, 1 - eps] when eps is not null
            /// </summary>
            /// <param name="eps">The epsilon for input clamp bound.</param>
            /// <returns></returns>
            public Tensor logit(double? eps = null)
            {
                var epsArr = eps.HasValue ? new double[] { eps.Value } : null;

                unsafe {
                    fixed (double* pEps = epsArr) {
                        var res = THSTensor_logit(Handle, (IntPtr)pEps);
                        if (res == IntPtr.Zero) { torch.CheckForErrors(); }
                        return new Tensor(res);
                    }
                }
            }

            [DllImport("LibTorchSharp")]
            static extern IntPtr THSTensor_mul(IntPtr tensor, IntPtr target);

            /// <summary>
            /// Element-wise multiplication
            /// </summary>
            /// <param name="target">Right-hand operand</param>
            /// <returns></returns>
            public Tensor mul(Tensor target)
            {
                var res = THSTensor_mul(Handle, target.Handle);
                if (res == IntPtr.Zero) { torch.CheckForErrors(); }
                return new Tensor(res);
            }

            /// <summary>
            /// Element-wise multiplication
            /// </summary>
            /// <param name="target">Right-hand operand</param>
            /// <returns></returns>
            public Tensor multiply(Tensor target) => mul(target);

            [DllImport("LibTorchSharp")]
            static extern IntPtr THSTensor_mul_scalar(IntPtr tensor, IntPtr scalar);

            /// <summary>
            /// Element-wise multiplication
            /// </summary>
            /// <param name="target">Right-hand operand</param>
            /// <returns></returns>
            public Tensor mul(Scalar target)
            {
                var res = THSTensor_mul_scalar(Handle, target.Handle);
                if (res == IntPtr.Zero) { torch.CheckForErrors(); }
                return new Tensor(res);
            }

            /// <summary>
            /// Element-wise multiplcation
            /// </summary>
            /// <param name="target">Right-hand operand</param>
            /// <returns></returns>
            public Tensor multiply(Scalar target) => mul(target);

            [DllImport("LibTorchSharp")]
            static extern IntPtr THSTensor_mul_(IntPtr tensor, IntPtr target);

            /// <summary>
            /// Element-wise multiplication, in place
            /// </summary>
            /// <param name="target">Right-hand operand</param>
            /// <returns></returns>
            public Tensor mul_(Tensor target)
            {
                var res = THSTensor_mul_(Handle, target.Handle);
                if (res == IntPtr.Zero) { torch.CheckForErrors(); }
                return new Tensor(res);
            }

            [DllImport("LibTorchSharp")]
            static extern IntPtr THSTensor_mul_scalar_(IntPtr tensor, IntPtr target);

            /// <summary>
            /// Element-wise multiplication, in place
            /// </summary>
            /// <param name="target">Right-hand operand</param>
            /// <returns></returns>
            public Tensor mul_(Scalar target)
            {
                var res = THSTensor_mul_scalar_(Handle, target.Handle);
                if (res == IntPtr.Zero) { torch.CheckForErrors(); }
                return new Tensor(res);
            }

            public static Tensor operator -(Tensor tensor)
            {
                return tensor.neg();
            }

            [DllImport("LibTorchSharp")]
            static extern IntPtr THSTensor_neg(IntPtr tensor);

            /// <summary>
            /// Negation
            /// </summary>
            /// <returns></returns>
            public Tensor neg()
            {
                var res = THSTensor_neg(Handle);
                if (res == IntPtr.Zero) { torch.CheckForErrors(); }
                return new Tensor(res);
            }

            /// <summary>
            /// Negation
            /// </summary>
            /// <returns></returns>
            public Tensor negative() => neg();

            [DllImport("LibTorchSharp")]
            static extern IntPtr THSTensor_neg_(IntPtr tensor);

            /// <summary>
            /// In-place negation
            /// </summary>
            /// <returns></returns>
            public Tensor neg_()
            {
                var res = THSTensor_neg_(Handle);
                if (res == IntPtr.Zero) { torch.CheckForErrors(); }
                return new Tensor(res);
            }

            [DllImport("LibTorchSharp")]
            static extern IntPtr THSTensor_pow(IntPtr tensor, IntPtr exponent);

            /// <summary>
            /// Takes the power of each element in input with exponent and returns a tensor with the result.
            /// </summary>
            /// <param name="exponent">The exponent.</param>
            /// <returns></returns>
            public Tensor pow(Tensor exponent)
            {
                var res = THSTensor_pow(Handle, exponent.Handle);
                if (res == IntPtr.Zero) { torch.CheckForErrors(); }
                return new Tensor(res);
            }

            [DllImport("LibTorchSharp")]
            static extern IntPtr THSTensor_pow_(IntPtr tensor, IntPtr exponent);

            /// <summary>
            /// Replaces each element in input with the power of the element and the exponent.
            /// </summary>
            /// <param name="exponent">The exponent.</param>
            /// <returns></returns>
            public Tensor pow_(Tensor exponent)
            {
                var res = THSTensor_pow_(Handle, exponent.Handle);
                if (res == IntPtr.Zero) { torch.CheckForErrors(); }
                return new Tensor(res);
            }

            [DllImport("LibTorchSharp")]
            static extern IntPtr THSTensor_pow_scalar(IntPtr tensor, IntPtr scalar);

            /// <summary>
            /// Takes the power of each element in input with exponent and returns a tensor with the result.
            /// </summary>
            /// <param name="exponent">The exponent.</param>
            /// <returns></returns>
            public Tensor pow(Scalar exponent)
            {
                var res = THSTensor_pow_scalar(Handle, exponent.Handle);
                if (res == IntPtr.Zero) { torch.CheckForErrors(); }
                return new Tensor(res);
            }

            [DllImport("LibTorchSharp")]
            static extern IntPtr THSTensor_pow_scalar_(IntPtr tensor, IntPtr scalar);

            /// <summary>
            /// Replaces each element in input with the power of the element and the exponent.
            /// </summary>
            /// <param name="exponent">The exponent.</param>
            /// <returns></returns>
            public Tensor pow_(Scalar exponent)
            {
                var res = THSTensor_pow_scalar_(Handle, exponent.Handle);
                if (res == IntPtr.Zero) { torch.CheckForErrors(); }
                return new Tensor(res);
            }

            [DllImport("LibTorchSharp")]
            static extern IntPtr THSTensor_reciprocal(IntPtr tensor);

            /// <summary>
            /// Returns a new tensor with the reciprocal of the elements of input
            /// </summary>
            /// <returns></returns>
            public Tensor reciprocal()
            {
                var res = THSTensor_reciprocal(Handle);
                if (res == IntPtr.Zero)
                    torch.CheckForErrors();
                return new Tensor(res);
            }

            [DllImport("LibTorchSharp")]
            static extern IntPtr THSTensor_reciprocal_(IntPtr tensor);

            /// <summary>
            /// Replaces each element with the reciprocal of the input
            /// </summary>
            /// <returns></returns>
            public Tensor reciprocal_()
            {
                var res = THSTensor_reciprocal_(Handle);
                if (res == IntPtr.Zero)
                    torch.CheckForErrors();
                return new Tensor(res);
            }

            [DllImport("LibTorchSharp")]
            static extern IntPtr THSTensor_remainder(IntPtr tensor, IntPtr trg);

            /// <summary>
            /// Computes the element-wise remainder of division.
            /// </summary>
            /// <param name="target">Denominator</param>
            /// <returns></returns>
            public Tensor remainder(Tensor target)
            {
                var res = THSTensor_remainder(Handle, target.Handle);
                if (res == IntPtr.Zero) { torch.CheckForErrors(); }
                return new Tensor(res);
            }

            [DllImport("LibTorchSharp")]
            static extern IntPtr THSTensor_remainder_(IntPtr tensor, IntPtr trg);

            /// <summary>
            /// Computes the element-wise remainder of division, in place
            /// </summary>
            /// <param name="target">Denominator</param>
            /// <returns></returns>
            public Tensor remainder_(Tensor target)
            {
                var res = THSTensor_remainder_(Handle, target.Handle);
                if (res == IntPtr.Zero) { torch.CheckForErrors(); }
                return new Tensor(res);
            }

            [DllImport("LibTorchSharp")]
            static extern IntPtr THSTensor_remainder_scalar(IntPtr tensor, IntPtr scalar);

            /// <summary>
            /// Computes the element-wise remainder of division.
            /// </summary>
            /// <param name="scalar">Denominator</param>
            /// <returns></returns>
            public Tensor remainder(Scalar scalar)
            {
                var res = THSTensor_remainder_scalar(Handle, scalar.Handle);
                if (res == IntPtr.Zero) { torch.CheckForErrors(); }
                return new Tensor(res);
            }


            [DllImport("LibTorchSharp")]
            static extern IntPtr THSTensor_remainder_scalar_(IntPtr tensor, IntPtr scalar);

            /// <summary>
            /// Computes the element-wise remainder of division.
            /// </summary>
            /// <param name="scalar">Denominator</param>
            /// <returns></returns>
            public Tensor remainder_(Scalar scalar)
            {
                var res = THSTensor_remainder_scalar_(Handle, scalar.Handle);
                if (res == IntPtr.Zero) { torch.CheckForErrors(); }
                return new Tensor(res);
            }

            [DllImport("LibTorchSharp")]
            static extern IntPtr THSTensor_round(IntPtr tensor, long decimals);

            /// <summary>
            /// Returns a new tensor with each of the elements of input rounded to the closest value with the given number of decimals.
            /// </summary>
            /// <param name="decimals">Number of decimal places to round to (default: 0). If decimals is negative, it specifies the number of positions to the left of the decimal point.</param>
            /// <returns></returns>
<<<<<<< HEAD
            public Tensor round(long decimals = 0)
=======
            public Tensor round(long decimals = 0L)
>>>>>>> d75ce671
            {
                var res = THSTensor_round(Handle, decimals);
                if (res == IntPtr.Zero)
                    torch.CheckForErrors();
                return new Tensor(res);
            }

            [DllImport("LibTorchSharp")]
            static extern IntPtr THSTensor_round_(IntPtr tensor, long decimals);

            /// <summary>
            /// Replaces each of the elements of input with the element rounded to the closest value with the given number of decimals.
            /// </summary>
            /// <param name="decimals">Number of decimal places to round to (default: 0). If decimals is negative, it specifies the number of positions to the left of the decimal point.</param>
            /// <returns></returns>
<<<<<<< HEAD
            public Tensor round_(long decimals = 0)
=======
            public Tensor round_(long decimals = 0L)
>>>>>>> d75ce671
            {
                var res = THSTensor_round_(Handle, decimals);
                if (res == IntPtr.Zero)
                    torch.CheckForErrors();
                return new Tensor(res);
            }

            [DllImport("LibTorchSharp")]
            static extern IntPtr THSTensor_rsqrt(IntPtr tensor);

            /// <summary>
            /// Returns a new tensor with the reciprocal of the square-root of each of the elements of input.
            /// </summary>
            /// <returns></returns>
            public Tensor rsqrt()
            {
                var res = THSTensor_rsqrt(Handle);
                if (res == IntPtr.Zero) { torch.CheckForErrors(); }
                return new Tensor(res);
            }

            [DllImport("LibTorchSharp")]
            static extern IntPtr THSTensor_rsqrt_(IntPtr tensor);

            /// <summary>
            /// Replaces each of the elements of input with  the reciprocal of the square-root of each of the elements of input.
            /// </summary>
            /// <returns></returns>
            public Tensor rsqrt_()
            {
                var res = THSTensor_rsqrt_(Handle);
                if (res == IntPtr.Zero) { torch.CheckForErrors(); }
                return new Tensor(res);
            }

            /// <summary>
            /// Computes the element-wise square
            /// </summary>
            /// <returns></returns>
            public Tensor square() => pow(2);

            [DllImport("LibTorchSharp")]
            static extern IntPtr THSTensor_sqrt(IntPtr tensor);

            /// <summary>
            /// Computes the element-wise square root
            /// </summary>
            /// <returns></returns>
            public Tensor sqrt()
            {
                var res = THSTensor_sqrt(Handle);
                if (res == IntPtr.Zero) { torch.CheckForErrors(); }
                return new Tensor(res);
            }

            [DllImport("LibTorchSharp")]
            static extern IntPtr THSTensor_sqrt_(IntPtr tensor);

            /// <summary>
            /// Computes the element-wise square root, in place
            /// </summary>
            /// <returns></returns>
            public Tensor sqrt_()
            {
                var res = THSTensor_sqrt_(Handle);
                if (res == IntPtr.Zero) { torch.CheckForErrors(); }
                return new Tensor(res);
            }

            [DllImport("LibTorchSharp")]
            static extern IntPtr THSTensor_sign(IntPtr tensor);

            /// <summary>
            /// Returns a new tensor with the signs (-1, 0, 1) of the elements of input.
            /// </summary>
            /// <returns></returns>
            public Tensor sign()
            {
                var res = THSTensor_sign(Handle);
                if (res == IntPtr.Zero)
                    torch.CheckForErrors();
                return new Tensor(res);
            }

            [DllImport("LibTorchSharp")]
            static extern IntPtr THSTensor_sign_(IntPtr tensor);

            /// <summary>
            /// Replaces each element with the signs (-1, 0, 1) of the elements of input.
            /// </summary>
            /// <returns></returns>
            public Tensor sign_()
            {
                var res = THSTensor_sign_(Handle);
                if (res == IntPtr.Zero)
                    torch.CheckForErrors();
                return new Tensor(res);
            }

            [DllImport("LibTorchSharp")]
            static extern IntPtr THSTensor_signbit(IntPtr tensor);

            /// <summary>
            /// Tests if each element of input has its sign bit set (is less than zero) or not.
            /// </summary>
            /// <returns>A boolean tensor of the same shape as the input.</returns>
            public Tensor signbit()
            {
                var res = THSTensor_signbit(Handle);
                if (res == IntPtr.Zero)
                    torch.CheckForErrors();
                return new Tensor(res);
            }

            [DllImport("LibTorchSharp")]
            static extern IntPtr THSTensor_sub(IntPtr tensor, IntPtr trg);

            /// <summary>
            /// Element-wise subtraction
            /// </summary>
            /// <param name="target">Right-hand operand</param>
            /// <returns></returns>
            public Tensor sub(Tensor target)
            {
                var res = THSTensor_sub(Handle, target.Handle);
                if (res == IntPtr.Zero) { torch.CheckForErrors(); }
                return new Tensor(res);
            }

            [DllImport("LibTorchSharp")]
            static extern IntPtr THSTensor_sub_scalar(IntPtr tensor, IntPtr trg);

            /// <summary>
            /// Element-wise subtraction
            /// </summary>
            /// <param name="target">Right-hand operand</param>
            /// <returns></returns>
            public Tensor sub(Scalar target)
            {
                var res = THSTensor_sub_scalar(Handle, target.Handle);
                if (res == IntPtr.Zero) { torch.CheckForErrors(); }
                return new Tensor(res);
            }

            [DllImport("LibTorchSharp")]
            static extern IntPtr THSTensor_sub_(IntPtr tensor, IntPtr trg);

            /// <summary>
            /// Element-wise subtraction, in place
            /// </summary>
            /// <param name="target">Right-hand operand</param>
            /// <returns></returns>
            public Tensor sub_(Tensor target)
            {
                var res = THSTensor_sub_(Handle, target.Handle);
                if (res == IntPtr.Zero) { torch.CheckForErrors(); }
                return new Tensor(res);
            }

            [DllImport("LibTorchSharp")]
            static extern IntPtr THSTensor_sub_scalar_(IntPtr tensor, IntPtr trg);

            /// <summary>
            /// Element-wise subtraction, in-place
            /// </summary>
            /// <param name="target">Right-hand operand</param>
            /// <returns></returns>
            public Tensor sub_(Scalar target)
            {
                var res = THSTensor_sub_scalar_(Handle, target.Handle);
                if (res == IntPtr.Zero) { torch.CheckForErrors(); }
                return new Tensor(res);
            }


            [DllImport("LibTorchSharp")]
            static extern IntPtr THSTensor_cumulative_trapezoid_x(IntPtr y, IntPtr x, long dim);
            [DllImport("LibTorchSharp")]
            static extern IntPtr THSTensor_cumulative_trapezoid_dx(IntPtr y, double dx, long dim);

            /// <summary>
            /// Cumulatively computes the trapezoidal rule along dim. By default the spacing between elements is assumed to be 1,
            /// but dx can be used to specify a different constant spacing.
            /// </summary>
            /// <param name="dx">Constant spacing between values.</param>
            /// <param name="dim">The dimension along which to compute the trapezoidal rule. The last (inner-most) dimension by default.</param>
            /// <returns></returns>
            public Tensor cumulative_trapezoid(double dx = 1, long dim = -1)
            {
                IntPtr res = THSTensor_trapezoid_dx(Handle, dx, dim);
                if (res == IntPtr.Zero) { torch.CheckForErrors(); }
                return new Tensor(res);
            }

            /// <summary>
            /// Cumulatively computes the trapezoidal rule along dim. By default the spacing between elements is assumed to be 1,
            /// but x can be used to specify arbitrary spacing along dim.
            /// </summary>
            /// <param name="x">Defines spacing between values as specified above.</param>
            /// <param name="dim">The dimension along which to compute the trapezoidal rule. The last (inner-most) dimension by default.</param>
            /// <returns></returns>
            public Tensor cumulative_trapezoid(Tensor x, long dim = -1)
            {
                IntPtr res = THSTensor_trapezoid_x(Handle, x.Handle, dim);
                if (res == IntPtr.Zero) { torch.CheckForErrors(); }
                return new Tensor(res);
            }


            [DllImport("LibTorchSharp")]
            static extern IntPtr THSTensor_trapezoid_x(IntPtr y, IntPtr x, long dim);
            [DllImport("LibTorchSharp")]
            static extern IntPtr THSTensor_trapezoid_dx(IntPtr y, double dx, long dim);

            /// <summary>
            /// Computes the trapezoidal rule along dim. By default the spacing between elements is assumed to be 1,
            /// but dx can be used to specify a different constant spacing.
            /// </summary>
            /// <param name="dx">Constant spacing between values.</param>
            /// <param name="dim">The dimension along which to compute the trapezoidal rule. The last (inner-most) dimension by default.</param>
            /// <returns></returns>
            public Tensor trapezoid(double dx = 1, long dim = -1)
            {
                IntPtr res = THSTensor_trapezoid_dx(Handle, dx, dim);
                if (res == IntPtr.Zero) { torch.CheckForErrors(); }
                return new Tensor(res);
            }

            /// <summary>
            /// Computes the trapezoidal rule along dim. By default the spacing between elements is assumed to be 1,
            /// but x can be used to specify arbitrary spacing along dim.
            /// </summary>
            /// <param name="x">Defines spacing between values as specified above.</param>
            /// <param name="dim">The dimension along which to compute the trapezoidal rule. The last (inner-most) dimension by default.</param>
            /// <returns></returns>
            public Tensor trapezoid(Tensor x, long dim = -1)
            {
                IntPtr res = THSTensor_trapezoid_x(Handle, x.Handle, dim);
                if (res == IntPtr.Zero) { torch.CheckForErrors(); }
                return new Tensor(res);
            }

            [DllImport("LibTorchSharp")]
            static extern IntPtr THSTensor_trunc(IntPtr tensor);

            /// <summary>
            /// Returns a new tensor with the truncated integer values of the elements of input.
            /// </summary>
            /// <returns></returns>
            public Tensor trunc()
            {
                var res = THSTensor_trunc(Handle);
                if (res == IntPtr.Zero) { torch.CheckForErrors(); }
                return new Tensor(res);
            }

            /// <summary>
            /// Returns a new tensor with the truncated integer values of the elements of input.
            /// </summary>
            /// <returns></returns>
            public Tensor fix() => trunc();

            [DllImport("LibTorchSharp")]
            static extern IntPtr THSTensor_trunc_(IntPtr tensor);

            /// <summary>
            /// Replaces each element with the truncated integer values of the elements of input.
            /// </summary>
            /// <returns></returns>
            public Tensor trunc_()
            {
                var res = THSTensor_trunc_(Handle);
                if (res == IntPtr.Zero) { torch.CheckForErrors(); }
                return new Tensor(res);
            }

            /// <summary>
            /// Replaces each element with the truncated integer values of the elements of input.
            /// </summary>
            /// <returns></returns>
            public Tensor fix_() => trunc_();

            [DllImport("LibTorchSharp")]
            static extern IntPtr THSTensor_xlogy(IntPtr tensor, IntPtr trg);

            /// <summary>
            /// Computes x * log(y)
            /// </summary>
            /// <param name="y">The 'y' operand.</param>
            /// <returns></returns>
            public Tensor xlogy(Tensor y)
            {
                var res = THSTensor_xlogy(Handle, y.Handle);
                if (res == IntPtr.Zero)
                    torch.CheckForErrors();
                return new Tensor(res);
            }


            [DllImport("LibTorchSharp")]
            static extern IntPtr THSTensor_xlogy_(IntPtr tensor, IntPtr trg);

            /// <summary>
            /// Computes x * log(y) in place
            /// </summary>
            /// <param name="y">The 'y' operand.</param>
            /// <returns></returns>
            public Tensor xlogy_(Tensor y)
            {
                var res = THSTensor_xlogy_(Handle, y.Handle);
                if (res == IntPtr.Zero)
                    torch.CheckForErrors();
                return new Tensor(res);
            }

            [DllImport("LibTorchSharp")]
            static extern IntPtr THSTensor_xlogy_scalar(IntPtr tensor, IntPtr trg);

            /// <summary>
            /// Computes x * log(y)
            /// </summary>
            /// <param name="y">The 'y' operand.</param>
            /// <returns></returns>
            public Tensor xlogy(Scalar y)
            {
                var res = THSTensor_xlogy_scalar(Handle, y.Handle);
                if (res == IntPtr.Zero)
                    torch.CheckForErrors();
                return new Tensor(res);
            }


            [DllImport("LibTorchSharp")]
            static extern IntPtr THSTensor_xlogy_scalar_(IntPtr tensor, IntPtr trg);

            /// <summary>
            /// Computes x * log(y) in place
            /// </summary>
            /// <param name="y">The 'y' operand.</param>
            /// <returns></returns>
            public Tensor xlogy_(Scalar y)
            {
                var res = THSTensor_xlogy_scalar_(Handle, y.Handle);
                if (res == IntPtr.Zero)
                    torch.CheckForErrors();
                return new Tensor(res);
            }

            // Overloaded operators

            public static Tensor operator +(Tensor left, Tensor right)
            {
                return left.add(right);
            }

            public static Tensor operator +(Tensor left, Scalar right)
            {
                return left.add(right);
            }

            public static Tensor operator +(Scalar left, Tensor right)
            {
                return right.add(left);
            }

            public static Tensor operator *(Tensor left, Tensor right)
            {
                return left.mul(right);
            }

            public static Tensor operator *(Tensor left, Scalar right)
            {
                return left.mul(right);
            }

            public static Tensor operator *(Scalar left, Tensor right)
            {
                return right.mul(left);
            }

            public static Tensor operator -(Tensor left, Tensor right)
            {
                return left.sub(right);
            }

            public static Tensor operator -(Tensor left, Scalar right)
            {
                return left.sub(right);
            }

            public static Tensor operator -(Scalar left, Tensor right)
            {
                return right.negative().add(left);
            }

            public static Tensor operator /(Tensor left, Tensor right)
            {
                return left.div(right);
            }

            public static Tensor operator /(Tensor left, Scalar right)
            {
                return left.div(right);
            }

            public static Tensor operator /(Scalar left, Tensor right)
            {
                return right.reciprocal().mul(left);
            }

            public static Tensor operator %(Tensor left, Tensor right)
            {
                return left.remainder(right);
            }

            public static Tensor operator %(Tensor left, Scalar right)
            {
                return left.remainder(right);
            }

            public static Tensor operator &(Tensor left, Tensor right)
            {
                return left.bitwise_and(right);
            }

            public static Tensor operator |(Tensor left, Tensor right)
            {
                return left.bitwise_or(right);
            }

            public static Tensor operator ^(Tensor left, Tensor right)
            {
                return left.bitwise_xor(right);
            }

            public static Tensor operator ~(Tensor left)
            {
                return left.bitwise_not();
            }

        }

        // Duplication of tensor math opertors in the 'torch' namespace

        /// <summary>
        /// Compute the absolute value of each element in the tensor
        /// </summary>
        /// <param name="input">The input tensor.</param>
        public static Tensor abs(Tensor input) => input.abs();

        /// <summary>
        /// Compute the absolute value of each element in the tensor
        /// </summary>
        /// <param name="input">The input tensor.</param>
        public static Tensor absolute(Tensor input) => input.abs();

        /// <summary>
        /// Compute the absolute value of each element in the tensor, in-place
        /// </summary>
        /// <param name="input">The input tensor.</param>
        public static Tensor abs_(Tensor input) => input.abs_();

        /// <summary>
        /// Compute the absolute value of each element in the tensor, in-place
        /// </summary>
        /// <param name="input">The input tensor.</param>
        public static Tensor absolute_(Tensor input) => input.abs_();

        /// <summary>
        /// Add two tensors, element-wise
        /// </summary>
        /// <param name="left">The left-hand operand.</param>
        /// <param name="right">The right-hand operand.</param>
        /// <returns></returns>
        public static Tensor add(Tensor left, Tensor right) => left.add(right);

        /// <summary>
        /// Add a scalar value to each element in the target tensor.
        /// </summary>
        /// <param name="left">The left-hand operand.</param>
        /// <param name="right">The right-hand operand.</param>
        public static Tensor add(Tensor left, Scalar right) => left.add(right);

        /// <summary>
        /// Add two tensors, element-wise, scaling the second operator by 'alpha'
        /// </summary>
        /// <param name="left">The left-hand operand.</param>
        /// <param name="right">The right-hand operand.</param>
        /// <param name="alpha">RHS scale factor.</param>
        public static Tensor add(Tensor left, Tensor right, Scalar alpha) => left.add(right, alpha);

        /// <summary>
        /// Add a scalar value to each element in the target tensor, scaled by 'alpha'
        /// </summary>
        /// <param name="left">The left-hand operand.</param>
        /// <param name="right">The right-hand operand.</param>
        /// <param name="alpha">RHS scale factor.</param>
        public static Tensor add(Tensor left, Scalar right, Scalar alpha) => left.add(right, alpha);

        /// <summary>
        /// Add two tensors, element-wise, in place
        /// </summary>
        /// <param name="left">The left-hand operand.</param>
        /// <param name="right">The right-hand operand.</param>
        public static Tensor add_(Tensor left, Tensor right) => left.add_(right);

        /// <summary>
        /// Add a scalar value to each element in the target tensor, in place.
        /// </summary>
        /// <param name="left">The left-hand operand.</param>
        /// <param name="right">The right-hand operand.</param>
        public static Tensor add_(Tensor left, Scalar right) => left.add_(right);

        /// <summary>
        /// Add two tensors, element-wise, scaling the second operator by 'alpha', in place
        /// </summary>
        /// <param name="left">The left-hand operand.</param>
        /// <param name="right">The right-hand operand.</param>
        /// <param name="alpha">RHS scale factor.</param>
        public static Tensor add_(Tensor left, Tensor right, Scalar alpha) => left.add_(right, alpha);

        /// <summary>
        /// Add a scalar value to each element in the target tensor, scaled by 'alpha', in place
        /// </summary>
        /// <param name="left">The left-hand operand.</param>
        /// <param name="right">The right-hand operand.</param>
        /// <param name="alpha">RHS scale factor.</param>
        public static Tensor add_(Tensor left, Scalar right, Scalar alpha) => left.add_(right, alpha);

        /// <summary>
        /// Performs a batch matrix-matrix product of matrices stored in batch1 and batch2, with a reduced
        /// add step (all matrix multiplications get accumulated along the first dimension).
        /// input is added to the final result.
        /// </summary>
        /// <param name="input">The input tensor.</param>
        /// <param name="batch1">The first batch of matrices to be multiplied</param>
        /// <param name="batch2">The second batch of matrices to be multiplied</param>
        /// <param name="beta">Nultiplier for input (β)</param>
        /// <param name="alpha">Multiplier for batch1 @ batch2 (α)</param>
        public static Tensor addbmm(Tensor input, Tensor batch1, Tensor batch2, float beta = 1, float alpha = 1) => input.addbmm(batch1, batch2, beta, alpha);

        /// <summary>
        /// Performs a batch matrix-matrix product of matrices stored in batch1 and batch2, with a reduced
        /// add step (all matrix multiplications get accumulated along the first dimension).
        /// input is added to the final result.
        /// In-place version of addbmm.
        /// </summary>
        /// <param name="input">The input tensor.</param>
        /// <param name="batch1">The first batch of matrices to be multiplied</param>
        /// <param name="batch2">The second batch of matrices to be multiplied</param>
        /// <param name="beta">Nultiplier for input (β)</param>
        /// <param name="alpha">Multiplier for batch1 @ batch2 (α)</param>
        public static Tensor addbmm_(Tensor input, Tensor batch1, Tensor batch2, float beta = 1, float alpha = 1) => input.addbmm_(batch1, batch2, beta, alpha);

        /// <summary>
        /// Performs the element-wise division of tensor1 by tensor2, multiply the result by the scalar value and add it to input.
        /// </summary>
        /// <param name="input">The input tensor.</param>
        /// <param name="tensor1">First tensor</param>
        /// <param name="tensor2">Second tensor</param>
        /// <param name="value">Scale factor</param>
        public static Tensor addcdiv(Tensor input, Tensor tensor1, Tensor tensor2, Scalar value) => input.addcdiv(tensor1, tensor2, value);

        /// <summary>
        /// Performs the element-wise division of tensor1 by tensor2, multiply the result by the scalar value and add it to input.
        /// In-place version of addcdiv.
        /// </summary>
        /// <param name="input">The input tensor.</param>
        /// <param name="tensor1">First tensor</param>
        /// <param name="tensor2">Second tensor</param>
        /// <param name="value">Scale factor</param>
        public static Tensor addcdiv_(Tensor input, Tensor tensor1, Tensor tensor2, Scalar value) => input.addcdiv_(tensor1, tensor2, value);

        /// <summary>
        /// Performs the element-wise multiplication of tensor1 by tensor2, multiply the result by the scalar value and add it to input.
        /// </summary>
        /// <param name="input">The input tensor.</param>
        /// <param name="tensor1">First tensor</param>
        /// <param name="tensor2">Second tensor</param>
        /// <param name="value">Scale factor</param>
        public static Tensor addcmul(Tensor input, Tensor tensor1, Tensor tensor2, Scalar value) => input.addcmul(tensor1, tensor2, value);

        /// <summary>
        /// Performs the element-wise divismultiplicationion of tensor1 by tensor2, multiply the result by the scalar value and add it to input.
        /// In-place version of addcdiv.
        /// </summary>
        /// <param name="input">The input tensor.</param>
        /// <param name="tensor1">First tensor</param>
        /// <param name="tensor2">Second tensor</param>
        /// <param name="value">Scale factor</param>
        public static Tensor addcmul_(Tensor input, Tensor tensor1, Tensor tensor2, Scalar value) => input.addcmul_(tensor1, tensor2, value);

        /// <summary>
        /// Performs a matrix multiplication of the matrices mat1 and mat2. The matrix input is added to the final result.
        /// </summary>
        /// <param name="input">The input tensor.</param>
        /// <param name="mat1">First matrix</param>
        /// <param name="mat2">Second matrix</param>
        /// <param name="beta">Input scale factor</param>
        /// <param name="alpha">Matrix multiplication scale factor</param>
        public static Tensor addmm(Tensor input, Tensor mat1, Tensor mat2, float beta, float alpha) => input.addmm(mat1, mat2, beta, alpha);

        /// <summary>
        /// Performs a matrix multiplication of the matrices mat1 and mat2. The matrix input is added to the final result.
        /// </summary>
        /// <param name="input">The input tensor.</param>
        /// <param name="mat1">First matrix</param>
        /// <param name="mat2">Second matrix</param>
        /// <param name="beta">Input scale factor</param>
        /// <param name="alpha">Matrix multiplication scale factor</param>
        public static Tensor addmm_(Tensor input, Tensor mat1, Tensor mat2, float beta, float alpha) => input.addmm_(mat1, mat2, beta, alpha);

        /// <summary>
        /// Performs a matrix multiplication of the matrices mat1 and mat2. The matrix input is added to the final result.
        /// </summary>
        /// <param name="input">The input tensor.</param>
        /// <param name="mat1">First matrix</param>
        /// <param name="mat2">Second matrix</param>
        /// <param name="beta">Input scale factor</param>
        /// <param name="alpha">Matrix multiplication scale factor</param>
        public static Tensor addmv(Tensor input, Tensor mat1, Tensor mat2, float beta, float alpha) => input.addmv(mat1, mat2, beta, alpha);

        /// <summary>
        /// Performs a matrix multiplication of the matrices mat1 and mat2. The matrix input is added to the final result.
        /// </summary>
        /// <param name="input">The input tensor.</param>
        /// <param name="mat1">First matrix</param>
        /// <param name="mat2">Second matrix</param>
        /// <param name="beta">Input scale factor</param>
        /// <param name="alpha">Matrix multiplication scale factor</param>
        public static Tensor addmv_(Tensor input, Tensor mat1, Tensor mat2, float beta, float alpha) => input.addmv_(mat1, mat2, beta, alpha);

        /// <summary>
        /// Performs the outer-product of vectors vec1 and vec2 and adds it to the input tensor.
        /// </summary>
        /// <returns></returns>
        public static Tensor addr(Tensor input, Tensor vec1, Tensor vec2, float beta = 1.0f, float alpha = 1.0f) => input.addr(vec1, vec2, beta, alpha);

        /// <summary>
        /// Performs the outer-product of vectors vec1 and vec2 and adds it to the input tensor.
        /// </summary>
        /// <param name="input">The input tensor.</param>
        /// <param name="vec1">The first vector of the outer product</param>
        /// <param name="vec2">The second vector of the outer product</param>
        /// <param name="beta">Input scale factor</param>
        /// <param name="alpha">Outer-product scale factor</param>
        public static Tensor addr_(Tensor input, Tensor vec1, Tensor vec2, float beta = 1.0f, float alpha = 1.0f) => input.addr_(vec1, vec2, beta, alpha);

        public static Tensor bincount(Tensor input, Tensor weights = null, long minlength = 0) => input.bincount(weights, minlength);

        /// <summary>
        /// Element-wise bitwise AND
        /// </summary>
        /// <param name="left">Left-hand operand.</param>
        /// <param name="right">Right-hand operand.</param>
        public static Tensor bitwise_and(Tensor left, Tensor right) => left.bitwise_and(right);

        /// <summary>
        /// Element-wise bitwise AND, in place.
        /// </summary>
        /// <param name="left">Left-hand operand.</param>
        /// <param name="right">Right-hand operand.</param>
        public static Tensor bitwise_and_(Tensor left, Tensor right) => left.bitwise_and_(right);

        /// <summary>
        /// Element-wise bitwise NOT
        /// </summary>
        /// <param name="input">The input tensor.</param>
        public static Tensor bitwise_not(Tensor input) => input.bitwise_not();

        /// <summary>
        /// Element-wise bitwise NOT, in place.
        /// </summary>
        /// <param name="input">The input tensor.</param>
        public static Tensor bitwise_not_(Tensor input) => input.bitwise_not_();

        /// <summary>
        /// Element-wise bitwise OR
        /// </summary>
        /// <param name="left">Left-hand operand.</param>
        /// <param name="right">Right-hand operand.</param>
        public static Tensor bitwise_or(Tensor left, Tensor right) => left.bitwise_or(right);

        /// <summary>
        /// Element-wise bitwiseXOR, in place.
        /// </summary>
        /// <param name="left">Left-hand operand.</param>
        /// <param name="right">Right-hand operand.</param>
        public static Tensor bitwise_or_(Tensor left, Tensor right) => left.bitwise_or_(right);

        /// <summary>
        /// Element-wise bitwise XOR
        /// </summary>
        /// <param name="left">Left-hand operand.</param>
        /// <param name="right">Right-hand operand.</param>
        public static Tensor bitwise_xor(Tensor left, Tensor right) => left.bitwise_xor(right);

        /// <summary>
        /// Element-wise bitwise XOR, in place.
        /// </summary>
        /// <param name="left">Left-hand operand.</param>
        /// <param name="right">Right-hand operand.</param>
        public static Tensor bitwise_xor_(Tensor left, Tensor right) => left.bitwise_xor_(right);

        /// <summary>
        /// Performs a batch matrix-matrix product of matrices stored in input and mat2.
        /// </summary>
        /// <param name="input">The input tensor</param>
        /// <param name="batch2">the second batch of matrices to be multiplied</param>
        public static Tensor bmm(Tensor input, Tensor batch2) => input.bmm(batch2);

        /// <summary>
        /// Performs a batch matrix-matrix product of matrices in batch1 and batch2. input is added to the final result.
        /// batch1 and batch2 must be 3-D tensors each containing the same number of matrices.
        /// </summary>
        /// <param name="input">The tensor to be added</param>
        /// <param name="batch1">The first batch of matrices to be multiplied</param>
        /// <param name="batch2">The second batch of matrices to be multiplied</param>
        /// <param name="beta">A multiplier for input</param>
        /// <param name="alpha">A multiplier for batch1 @ batch2</param>
        public static Tensor baddbmm(Tensor input, Tensor batch1, Tensor batch2, float beta = 1, float alpha = 1) => input.baddbmm(batch1, batch2, beta, alpha);

        /// <summary>
        /// Element-wise bitwise left shift
        /// </summary>
        /// <param name="left">Left-hand operand.</param>
        /// <param name="right">Right-hand operand.</param>
        public static Tensor bitwise_left_shift(Tensor left, Tensor right) => left.bitwise_left_shift(right);

        /// <summary>
        /// Element-wise bitwise left shift, in place.
        /// </summary>
        /// <param name="left">Left-hand operand.</param>
        /// <param name="right">Right-hand operand.</param>
        public static Tensor bitwise_left_shift_(Tensor left, Tensor right) => left.bitwise_left_shift_(right);

        /// <summary>
        /// Element-wise bitwise right shift
        /// </summary>
        /// <param name="left">Left-hand operand.</param>
        /// <param name="right">Right-hand operand.</param>
        public static Tensor bitwise_right_shift(Tensor left, Tensor right) => left.bitwise_right_shift(right);

        /// <summary>
        /// Element-wise bitwise right shift, in place.
        /// </summary>
        /// <param name="left">Left-hand operand.</param>
        /// <param name="right">Right-hand operand.</param>
        public static Tensor bitwise_right_shift_(Tensor left, Tensor right) => left.bitwise_right_shift_(right);

        /// <summary>
        /// Returns a new tensor with the ceil of the elements of input, the smallest integer greater than or equal to each element.
        /// </summary>
        /// <param name="input">The input tensor.</param>
        public static Tensor ceil(Tensor input) => input.ceil();

        /// <summary>
        /// Replaces each element of the input with the smallest integer greater than or equal to the element.
        /// </summary>
        /// <param name="input">The input tensor.</param>
        public static Tensor ceil_(Tensor input) => input.ceil_();

        /// <summary>
        /// Returns a view of input with a flipped conjugate bit. If input has a non-complex dtype, this function just returns input.
        /// </summary>
        /// <param name="input">The input tensor.</param>
        public static Tensor conj(Tensor input) => input.conj();

        /// <summary>
        /// Returns true if the input is a conjugated tensor, i.e. its conjugate bit is set to True.
        /// </summary>
        /// <param name="input">The input tensor.</param>
        public static bool is_conj(Tensor input) => input.is_conj();

        /// <summary>
        /// Computes the element-wise conjugate of the given input tensor. If input has a non-complex dtype, this function just returns input.
        /// </summary>
        /// <param name="input">The input tensor.</param>
        public static Tensor conj_physical(Tensor input) => input.conj_physical();

        /// <summary>
        /// In-place version of conj_physical
        /// </summary>
        /// <param name="input">The input tensor.</param>
        public static Tensor conj_physical_(Tensor input) => input.conj_physical_();

        /// <summary>
        /// Returns a new tensor with materialized conjugation if input’s conjugate bit is set to True, else returns input.
        /// The output tensor will always have its conjugate bit set to False.
        /// </summary>
        /// <param name="input">The input tensor.</param>
        public static Tensor resolve_conj(Tensor input) => input.resolve_conj();

        /// <summary>
        /// Returns the cumulative sum of elements of input in the dimension dim.
        /// </summary>
        /// <param name="input">The input tensor.</param>
        /// <param name="dimension">The dimension to do the operation over</param>
        /// <param name="type">The desired data type of returned tensor. If specified, the input tensor is casted to dtype before the operation is performed.
        /// This is useful for preventing data type overflows.</param>
        public static Tensor cumsum(Tensor input, long dimension, ScalarType? type = null) => input.cumsum(dimension, type);

        /// <summary>
        /// Divides each element of the input by the corresponding element of other.
        /// </summary>
        /// <param name="left">Numerator</param>
        /// <param name="right">Denominator</param>
        /// <param name="rounding_mode">Rounding mode.</param>
        public static Tensor div(Tensor left, Tensor right, RoundingMode rounding_mode = RoundingMode.None) => left.div(right);

        /// <summary>
        /// Divides each element of the input by the corresponding element of other.
        /// </summary>
        /// <param name="left">Numerator</param>
        /// <param name="right">Denominator</param>
        /// <param name="rounding_mode">Rounding mode.</param>
        public static Tensor divide(Tensor left, Tensor right, RoundingMode rounding_mode = RoundingMode.None) => left.div(right);

        /// <summary>
        /// Divides each element of the input by a scalar value.
        /// </summary>
        /// <param name="left">Numerator</param>
        /// <param name="right">Denominator</param>
        /// <param name="rounding_mode">Rounding mode.</param>
        public static Tensor div(Tensor left, Scalar right, RoundingMode rounding_mode = RoundingMode.None) => left.div(right);

        /// <summary>
        /// Divides each element of the input by a scalar value.
        /// </summary>
        /// <param name="left">Numerator</param>
        /// <param name="right">Denominator</param>
        /// <param name="rounding_mode">Rounding mode.</param>
        public static Tensor divide(Tensor left, Scalar right, RoundingMode rounding_mode = RoundingMode.None) => left.div(right);

        /// <summary>
        /// Divides each element of the input by the corresponding element of other.
        /// </summary>
        /// <param name="left">Numerator</param>
        /// <param name="right">Denominator</param>
        /// <param name="rounding_mode">Rounding mode.</param>
        public static Tensor div_(Tensor left, Tensor right, RoundingMode rounding_mode = RoundingMode.None) => left.div_(right);

        /// <summary>
        /// Divides each element of the input by the corresponding element of other.
        /// </summary>
        /// <param name="left">Numerator</param>
        /// <param name="right">Denominator</param>
        /// <param name="rounding_mode">Rounding mode.</param>
        public static Tensor divide_(Tensor left, Tensor right, RoundingMode rounding_mode = RoundingMode.None) => left.div_(right);

        /// <summary>
        /// Divides each element of the input by the corresponding element of other.
        /// </summary>
        /// <param name="left">Numerator</param>
        /// <param name="right">Denominator</param>
        /// <param name="rounding_mode">Rounding mode.</param>
        public static Tensor div_(Tensor left, Scalar right, RoundingMode rounding_mode = RoundingMode.None) => left.div_(right, rounding_mode);

        /// <summary>
        /// Divides each element of the input by the corresponding element of other.
        /// </summary>
        /// <param name="left">Numerator</param>
        /// <param name="right">Denominator</param>
        public static Tensor divide_(Tensor left, Scalar right) => left.div_(right);

        [DllImport("LibTorchSharp")]
        extern static IntPtr THSTensor_einsum([MarshalAs(UnmanagedType.LPStr)] string location, IntPtr tensors, int len);

        /// <summary>
        /// Sums the product of the elements of the input operands along dimensions specified using a notation based on the Einstein summation convention.
        /// </summary>
        /// <param name="equation">The subscripts for the Einstein summation.</param>
        /// <param name="tensors">The operands to compute the Einstein sum of.</param>
        /// <remarks>
        /// Einsum allows computing many common multi-dimensional linear algebraic array operations by representing them in a short-hand format based on the
        /// Einstein summation convention, given by equation.The details of this format are described below, but the general idea is to label every dimension
        /// of the input operands with some subscript and define which subscripts are part of the output. The output is then computed by summing the product
        /// of the elements of the operands along the dimensions whose subscripts are not part of the output.For example, matrix multiplication can be computed
        /// using einsum as torch.einsum(“ij,jk->ik”, A, B). Here, j is the summation subscript and i and k the output subscripts(see section below for more details on why).
        /// </remarks>
        /// <returns></returns>
        public static Tensor einsum(string equation, params Tensor[] tensors)
        {
            using (var parray = new PinnedArray<IntPtr>()) {
                IntPtr tensorsRef = parray.CreateArray(tensors.Select(p => p.Handle).ToArray());

                var res = THSTensor_einsum(equation, tensorsRef, parray.Array.Length);
                if (res == IntPtr.Zero) { torch.CheckForErrors(); }
                return new Tensor(res);
            }
        }

        /// <summary>
        /// Returns a new tensor with the exponential of the elements of the input tensor input.
        /// </summary>
        /// <param name="input">The input tensor.</param>
        public static Tensor exp(Tensor input) => input.exp();

        /// <summary>
        /// Replaces each element of the input with the exponential of the elements of the input tensor input.
        /// </summary>
        /// <param name="input">The input tensor.</param>
        public static Tensor exp_(Tensor input) => input.exp_();

        /// <summary>
        /// Computes the base 2 exponential function of input.
        /// </summary>
        /// <param name="input">The input tensor.</param>
        public static Tensor exp2(Tensor input) => input.exp2();

        /// <summary>
        /// Returns a new tensor with the exponential of the elements minus 1 of input.
        /// </summary>
        /// <param name="input">The input tensor.</param>
        public static Tensor expm1(Tensor input) => input.expm1();

        /// <summary>
        /// Replaces each element with the exponential of the element minus 1 of input.
        /// </summary>
        /// <param name="input">The input tensor.</param>
        public static Tensor expm1_(Tensor input) => input.expm1_();

        /// <summary>
        /// Raises input to the power of exponent, elementwise, in double precision.
        /// </summary>
        /// <param name="input">The input tensor.</param>
        /// <param name="target">The exponent.</param>
        /// <remarks> If neither input is complex returns a torch.float64 tensor, and if one or more inputs is complex returns a torch.complex128 tensor.</remarks>
        public static Tensor float_power(Tensor input, Tensor target) => input.float_power(target);

        /// <summary>
        /// Returns a new tensor with the floor of the elements of input, the largest integer less than or equal to each element.
        /// </summary>
        /// <param name="input">The input tensor.</param>
        public static Tensor floor(Tensor input) => input.floor();

        /// <summary>
        /// Replaces each element with the floor of the input, the largest integer less than or equal to each element.
        /// </summary>
        /// <param name="input">The input tensor.</param>
        public static Tensor floor_(Tensor input) => input.exp_();

        /// <summary>
        /// Computes the element-wise remainder of division.
        /// </summary>
        public static Tensor fmod(Tensor left, Tensor right) => left.fmod(right);

        /// <summary>
        /// Computes the element-wise remainder of division, in place.
        /// </summary>
        /// <param name="left">Numerator</param>
        /// <param name="right">Denominator</param>
        public static Tensor fmod_(Tensor left, Tensor right) => left.fmod_(right);

        /// <summary>
        /// Computes the element-wise remainder of division.
        /// </summary>
        /// <param name="left">Numerator</param>
        /// <param name="right">Denominator</param>
        public static Tensor fmod(Tensor left, Scalar right) => left.fmod(right);

        /// <summary>
        /// Computes the element-wise remainder of division, in place.
        /// </summary>
        /// <param name="left">Numerator</param>
        /// <param name="right">Denominator</param>
        public static Tensor fmod_(Tensor left, Scalar right) => left.fmod_(right);

        /// <summary>
        /// Computes the fractional portion of each element in input.
        /// </summary>
        /// <param name="input">The input tensor.</param>
        public static Tensor frac(Tensor input) => input.frac();

        /// <summary>
        /// Computes the fractional portion of each element in input, in-place.
        /// </summary>
        /// <param name="input">The input tensor.</param>
        public static Tensor frac_(Tensor input) => input.frac_();

        /// <summary>
        /// Decomposes input into mantissa and exponent tensors 
        /// </summary>
        /// <param name="input">The input tensor.</param>
        public static (Tensor Mantissa, Tensor Exponent) frexp(Tensor input) => input.frexp();

        /// <summary>
        /// Computes the element-wise greatest common divisor (GCD) of input and other.
        /// </summary>
        /// <param name="left">The left-hand operand.</param>
        /// <param name="right">The right-hand operand.</param>
        public static Tensor gcd(Tensor left, Tensor right) => left.gcd(right);

        /// <summary>
        /// Computes the element-wise greatest common divisor (GCD) of input and other.
        /// </summary>
        /// <param name="left">The left-hand operand.</param>
        /// <param name="right">The right-hand operand.</param>
        public static Tensor gcd_(Tensor left, Tensor right) => left.gcd_(right);

        /// <summary>
        /// Computes the histogram of a tensor.
        /// The elements are sorted into equal width bins between min and max.If min and max are both zero, the minimum and maximum values of the data are used.
        /// Elements lower than min and higher than max are ignored.
        /// </summary>
        /// <param name="input">The input tensor.</param>
        /// <param name="bins">Number of histogram bins</param>
        /// <param name="min">Lower end of the range (inclusive)</param>
        /// <param name="max">Upper end of the range (inclusive)</param>
        public static Tensor histc(Tensor input, long bins = 100, long min = 0, long max = 0) => input.histc(bins, min, max);

        /// <summary>
        /// Element-wise: given the legs of a right triangle, return its hypotenuse.
        /// </summary>
        /// <param name="left">The left-hand operand.</param>
        /// <param name="right">The right-hand operand.</param>
        public static Tensor hypot(Tensor left, Tensor right) => left.hypot(right);

        /// <summary>
        /// Computes the logarithmic derivative of the gamma function on input.
        /// </summary>
        /// <param name="input">The input tensor.</param>
        public static Tensor digamma(Tensor input) => input.digamma();

        /// <summary>
        /// Computes the logarithmic derivative of the gamma function on input, in place.
        /// </summary>
        /// <param name="input">The input tensor.</param>
        public static Tensor digamma_(Tensor input) => input.digamma_();

        /// <summary>
        /// Computes the logarithm of the gamma function on input.
        /// </summary>
        /// <param name="input">The input tensor.</param>
        public static Tensor lgamma(Tensor input) => input.lgamma();

        /// <summary>
        /// Computes the logarithm of the gamma function on input, in place.
        /// </summary>
        /// <param name="input">The input tensor.</param>
        public static Tensor lgamma_(Tensor input) => input.lgamma();

        /// <summary>
        /// Computes the multivariate log-gamma function) with dimension pp element-wise
        /// </summary>
        /// <param name="input">The input tensor.</param>
        /// <param name="p">The number of dimensions</param>
        /// <returns></returns>
        public static Tensor mvlgamma(Tensor input, long p) => input.mvlgamma(p);

        /// <summary>
        /// Computes the multivariate log-gamma function) with dimension pp element-wise, in place.
        /// </summary>
        /// <param name="input">The input tensor.</param>
        /// <param name="p">The number of dimensions</param>
        /// <returns></returns>
        public static Tensor mvlgamma_(Tensor input, long p) => input.mvlgamma_(p);


        /// <summary>
        /// Computes the Nth derivative of the digamma function on input.
        /// </summary>
        /// <param name="input">The input tensor.</param>
        /// <param name="p">The number of dimensions</param>
        /// <returns></returns>
        public static Tensor polygamma(Tensor input, long p) => input.polygamma(p);

        /// <summary>
        /// Computes the Nth derivative of the digamma function on input, in-place.
        /// </summary>
        /// <param name="input">The input tensor.</param>
        /// <param name="p">The number of dimensions</param>
        public static Tensor polygamma_(Tensor input, long p) => input.polygamma_(p);

        /// <summary>
        /// Returns a new tensor with the natural logarithm of the input elements.
        /// </summary>
        /// <param name="input">The input tensor.</param>
        public static Tensor log(Tensor input) => input.log();

        /// <summary>
        /// Replaces each elements with the natural logarithm of the input.
        /// </summary>
        /// <param name="input">The input tensor.</param>
        public static Tensor log_(Tensor input) => input.log_();

        /// <summary>
        /// Returns a new tensor with the natural logarithm of (1 + input).
        /// </summary>
        /// <param name="input">The input tensor.</param>
        public static Tensor log1p(Tensor input) => input.log1p();

        /// <summary>
        /// Replaces each elements with the natural logarithm of (1 + input), in place.
        /// </summary>
        /// <param name="input">The input tensor.</param>
        public static Tensor log1p_(Tensor input) => input.log1p_();

        /// <summary>
        /// Logarithm of the sum of exponentiations of the inputs.
        /// </summary>
        /// <param name="left">The left-hand operand.</param>
        /// <param name="right">The right-hand operand.</param>
        public static Tensor logaddexp(Tensor left, Tensor right) => left.logaddexp(right);

        /// <summary>
        /// Logarithm of the sum of exponentiations of the inputs in base-2.
        /// </summary>
        /// <param name="left">The left-hand operand.</param>
        /// <param name="right">The right-hand operand.</param>
        public static Tensor logaddexp2(Tensor left, Tensor right) => left.logaddexp2(right);

        /// <summary>
        /// Returns the logarithm of the cumulative summation of the exponentiation of elements of input in the dimension dim.
        /// </summary>
        /// <param name="input">The input tensor.</param>
        /// <param name="dim">The dimension to do the operation over</param>
        public static Tensor logcumsumexp(Tensor input, long dim) => input.logcumsumexp(dim);

        /// <summary>
        /// Returns the log of summed exponentials of each row of the input tensor in the given dimension dim. 
        /// </summary>
        /// <param name="input">The input tensor.</param>
        /// <param name="dim">The dimension to do the operation over</param>
        /// <param name="keepdim">Thether the output tensor has dim retained or not.</param>
        public static Tensor logsumexp(Tensor input, long dim, Boolean keepdim = false) => input.logsumexp(dim, keepdim);

        /// <summary>
        /// Returns a new tensorwith the logarithm to the base 10 of the elements of input.
        /// </summary>
        /// <param name="input">The input tensor.</param>
        public static Tensor log10(Tensor input) => input.log();

        /// <summary>
        /// Replaces each elements with the logarithm to the base 10 of the elements of input.
        /// </summary>
        /// <param name="input">The input tensor.</param>
        public static Tensor log10_(Tensor input) => input.log_();

        /// <summary>
        /// Returns a new tensorwith the logarithm to the base 10 of the elements of input.
        /// </summary>
        /// <param name="input">The input tensor.</param>
        public static Tensor log2(Tensor input) => input.log2();

        /// <summary>
        /// Replaces each elements with the logarithm to the base 10 of the elements of input.
        /// </summary>
        /// <param name="input">The input tensor.</param>
        public static Tensor log2_(Tensor input) => input.log2_();

        /// <summary>
        /// Element-wise logical AND
        /// </summary>
        /// <param name="left">The left-hand operand.</param>
        /// <param name="right">The right-hand operand.</param>
        public static Tensor logical_and(Tensor left, Tensor right) => left.logical_and(right);

        /// <summary>
        /// Element-wise logical AND, in place.
        /// </summary>
        /// <param name="left">The left-hand operand.</param>
        /// <param name="right">The right-hand operand.</param>
        public static Tensor logical_and_(Tensor left, Tensor right) => left.logical_and_(right);

        /// <summary>
        /// Element-wise logical NOT
        /// </summary>
        /// <param name="input">The input tensor.</param>
        public static Tensor logical_not(Tensor input) => input.logical_not();

        /// <summary>
        /// Element-wise logical OR
        /// </summary>
        /// <param name="left">The left-hand operand.</param>
        /// <param name="right">The right-hand operand.</param>
        public static Tensor logical_or(Tensor left, Tensor right) => left.logical_or(right);

        /// <summary>
        /// Element-wise logicalXOR, in place.
        /// </summary>
        /// <param name="left">The left-hand operand.</param>
        /// <param name="right">The right-hand operand.</param>
        public static Tensor logical_or_(Tensor left, Tensor right) => left.logical_or_(right);

        /// <summary>
        /// Element-wise logical XOR
        /// </summary>
        /// <param name="left">The left-hand operand.</param>
        /// <param name="right">The right-hand operand.</param>
        public static Tensor logical_xor(Tensor left, Tensor right) => left.logical_xor(right);

        /// <summary>
        /// Returns a new tensor with the logit of the elements of input.
        /// input is clamped to [eps, 1 - eps] when eps is not null
        /// </summary>
        /// <param name="input">The input tensor.</param>
        /// <param name="eps">The epsilon for input clamp bound.</param>
        public static Tensor logit(Tensor input, double? eps = null) => input.logit(eps);

        public static Tensor max(Tensor input) => input.max();

        static public Tensor maximum(Tensor input, Tensor other) => input.maximum(other);

        static public (Tensor values, Tensor indexes) max(Tensor input, long dimension, bool keepDim = false) => input.max(dimension, keepDim);

        public static Tensor mean(Tensor input) => input.mean();

        public static Tensor mean(Tensor input, long[] dimensions, bool keepDimension = false, ScalarType? type = null) => input.mean(dimensions, keepDimension, type);

        public static Tensor min(Tensor input) => input.min();

        static public Tensor minimum(Tensor input, Tensor other) => input.minimum(other);

        static public (Tensor values, Tensor indexes) min(Tensor input, long dimension, bool keepDim = false) => input.min(dimension, keepDim);

        /// <summary>
        /// Divides each element of the input by the corresponding element of other.
        /// </summary>
        /// <param name="left">The left-hand operand.</param>
        /// <param name="right">The right-hand operand.</param>
        public static Tensor mul(Tensor left, Tensor right) => left.mul(right);

        /// <summary>
        /// Divides each element of the input by the corresponding element of other.
        /// </summary>
        /// <param name="left">The left-hand operand.</param>
        /// <param name="right">The right-hand operand.</param>
        public static Tensor multiply(Tensor left, Tensor right) => left.mul(right);

        /// <summary>
        /// Computes the matrix exponential of a square matrix or of each square matrix in a batch.
        /// </summary>
        /// <param name="input">The input tensor.</param>
        public static Tensor matric_exp(Tensor input) => input.matrix_exp();

        /// <summary>
        /// Divides each element of the input by a scalar value.
        /// </summary>
        /// <param name="left">The left-hand operand.</param>
        /// <param name="right">The right-hand operand.</param>
        public static Tensor mul(Tensor left, Scalar right) => left.mul(right);

        /// <summary>
        /// Divides each element of the input by a scalar value.
        /// </summary>
        /// <param name="left">The left-hand operand.</param>
        /// <param name="right">The right-hand operand.</param>
        public static Tensor multiply(Tensor left, Scalar right) => left.mul(right);

        /// <summary>
        /// Divides each element of the input by the corresponding element of other.
        /// </summary>
        /// <param name="left">The left-hand operand.</param>
        /// <param name="right">The right-hand operand.</param>
        public static Tensor mul_(Tensor left, Tensor right) => left.mul_(right);

        /// <summary>
        /// Divides each element of the input by the corresponding element of other.
        /// </summary>
        /// <param name="left">The left-hand operand.</param>
        /// <param name="right">The right-hand operand.</param>
        public static Tensor multiply_(Tensor left, Tensor right) => left.mul_(right);

        /// <summary>
        /// Divides each element of the input by the corresponding element of other.
        /// </summary>
        /// <param name="left">The left-hand operand.</param>
        /// <param name="right">The right-hand operand.</param>
        public static Tensor mul_(Tensor left, Scalar right) => left.mul_(right);

        /// <summary>
        /// Divides each element of the input by the corresponding element of other.
        /// </summary>
        /// <param name="left">The left-hand operand.</param>
        /// <param name="right">The right-hand operand.</param>
        public static Tensor multiply_(Tensor left, Scalar right) => left.mul_(right);

        /// <summary>
        /// Negation
        /// </summary>
        /// <param name="input">The input tensor.</param>
        public static Tensor neg(Tensor input) => input.neg();

        /// <summary>
        /// Negation
        /// </summary>
        /// <param name="input">The input tensor.</param>
        public static Tensor negative(Tensor input) => input.neg();

        /// <summary>
        /// In-place negation
        /// </summary>
        /// <param name="input">The input tensor.</param>
        public static Tensor neg_(Tensor input) => input.neg_();

        /// <summary>
        /// In-place negation
        /// </summary>
        /// <param name="input">The input tensor.</param>
        public static Tensor negative_(Tensor input) => input.neg_();

        /// <summary>
        /// Takes the power of each element in input with exponent and returns a tensor with the result.
        /// </summary>
        /// <param name="left">The left-hand operand.</param>
        /// <param name="exponent">The right-hand operand.</param>
        public static Tensor pow(Tensor left, Tensor exponent) => left.pow(exponent);

        /// <summary>
        /// Takes the power of each element in input with exponent and returns a tensor with the result.
        /// </summary>
        /// <param name="left">The left-hand operand.</param>
        /// <param name="exponent">The right-hand operand.</param>
        public static Tensor pow(Tensor left, Scalar exponent) => left.pow(exponent);

        /// <summary>
        /// Replaces each element in input with the power of the element and the exponent.
        /// </summary>
        /// <param name="left">The left-hand operand.</param>
        /// <param name="exponent">The right-hand operand.</param>
        public static Tensor pow_(Tensor left, Tensor exponent) => left.pow_(exponent);

        /// <summary>
        /// Replaces each element in input with the power of the element and the exponent.
        /// </summary>
        /// <param name="left">The left-hand operand.</param>
        /// <param name="exponent">The right-hand operand.</param>
        public static Tensor pow_(Tensor left, Scalar exponent) => left.pow_(exponent);

        /// <summary>
        /// Returns a new tensor with the reciprocal of the elements of input
        /// </summary>
        /// <param name="input">The input tensor.</param>
        public static Tensor reciprocal(Tensor input) => input.reciprocal();

        /// <summary>
        /// Replaces each element with the reciprocal of the input
        /// </summary>
        /// <param name="input">The input tensor.</param>
        public static Tensor reciprocal_(Tensor input) => input.reciprocal_();

        /// <summary>
        /// Computes the element-wise remainder of division.
        /// </summary>
        /// <param name="left">Numerator</param>
        /// <param name="right">Denominator</param>
        public static Tensor remainder(Tensor left, Tensor right) => left.remainder(right);

        /// <summary>
        /// Computes the element-wise remainder of division.
        /// </summary>
        /// <param name="left">Numerator</param>
        /// <param name="right">Denominator</param>
        public static Tensor remainder(Tensor left, Scalar right) => left.remainder(right);

        /// <summary>
        /// Computes the element-wise remainder of division, in place
        /// </summary>
        /// <param name="left">Numerator</param>
        /// <param name="right">Denominator</param>
        public static Tensor remainder_(Tensor left, Tensor right) => left.remainder_(right);

        /// <summary>
        /// Computes the element-wise remainder of division, in place
        /// </summary>
        /// <param name="left">Numerator</param>
        /// <param name="right">Denominator</param>
        public static Tensor remainder_(Tensor left, Scalar right) => left.remainder_(right);

        /// <summary>
        /// Returns a new tensor with each of the elements of input rounded to the closest value with the given number of decimals.
        /// </summary>
        /// <param name="input">The input tensor.</param>
        /// <param name="decimals">Number of decimal places to round to (default: 0). If decimals is negative, it specifies the number of positions to the left of the decimal point.</param>
        public static Tensor round(Tensor input, long decimals = 0L) => input.round(decimals);

        /// <summary>
        /// Replaces each of the elements of input with the element rounded to the closest  value with the given number of decimals.
        /// </summary>
        /// <param name="input">The input tensor.</param>
        /// <param name="decimals">Number of decimal places to round to (default: 0). If decimals is negative, it specifies the number of positions to the left of the decimal point.</param>
        public static Tensor round_(Tensor input, long decimals = 0L) => input.round_(decimals);

        /// <summary>
        /// Returns a new tensor with the reciprocal of the square-root of each of the elements of input.
        /// </summary>
        /// <param name="input">The input tensor.</param>
        public static Tensor rsqrt(Tensor input) => input.rsqrt();

        /// <summary>
        /// Replaces each of the elements of input with  the reciprocal of the square-root of each of the elements of input.
        /// </summary>
        /// <param name="input">The input tensor.</param>
        public static Tensor rsqrt_(Tensor input) => input.rsqrt_();

        /// <summary>
        /// Computes the element-wise square
        /// </summary>
        /// <param name="input">The input tensor.</param>
        public static Tensor square(Tensor input) => input.pow(2);

        /// <summary>
        /// Computes the element-wise square root
        /// </summary>
        /// <param name="input">The input tensor.</param>
        public static Tensor sqrt(Tensor input) => input.sqrt();

        /// <summary>
        /// Computes the element-wise square root, in place
        /// </summary>
        /// <param name="input">The input tensor.</param>
        public static Tensor sqrt_(Tensor input) => input.sqrt_();

        /// <summary>
        /// Computes the logistic sigmoid function of the elements of input.
        /// </summary>
        /// <param name="input">The input tensor.</param>
        public static Tensor sigmoid(Tensor input) => input.sigmoid();

        /// <summary>
        /// Computes the logistic sigmoid function of the elements of input.
        /// </summary>
        /// <param name="input">The input tensor.</param>
        public static Tensor sigmoid_(Tensor input) => input.sigmoid_();

        /// <summary>
        /// Returns a new tensor with the signs (-1, 0, 1) of the elements of input.
        /// </summary>
        /// <param name="input">The input tensor.</param>
        public static Tensor sign(Tensor input) => input.sign();

        /// <summary>
        /// Replaces each element with the signs (-1, 0, 1) of the elements of input.
        /// </summary>
        /// <param name="input">The input tensor.</param>
        public static Tensor sign_(Tensor input) => input.sign_();

        /// <summary>
        /// Tests whether each element of input has its sign bit set (is less than zero) or not.
        /// </summary>
        /// <param name="input">The input tensor.</param>
        /// <returns>A boolean tensor of the same shape as the input.</returns>
        public static Tensor signbit(Tensor input) => input.signbit();

        /// <summary>
        /// Element-wise subtraction
        /// </summary>
        /// <param name="left">The left-hand operand.</param>
        /// <param name="right">The right-hand operand.</param>
        public static Tensor sub(Tensor left, Tensor right) => left.sub(right);

        /// <summary>
        /// Element-wise subtraction
        /// </summary>
        /// <param name="left">The left-hand operand.</param>
        /// <param name="right">The right-hand operand.</param>
        public static Tensor sub(Tensor left, Scalar right) => left.sub(right);

        /// <summary>
        /// Element-wise subtraction
        /// </summary>
        /// <param name="left">The left-hand operand.</param>
        /// <param name="right">The right-hand operand.</param>
        public static Tensor subtract(Tensor left, Tensor right) => left.sub(right);

        /// <summary>
        /// Element-wise subtraction
        /// </summary>
        /// <param name="left">The left-hand operand.</param>
        /// <param name="right">The right-hand operand.</param>
        public static Tensor subtract(Tensor left, Scalar right) => left.sub(right);

        /// <summary>
        /// Element-wise subtraction
        /// </summary>
        /// <param name="left">The left-hand operand.</param>
        /// <param name="right">The right-hand operand.</param>
        public static Tensor sub_(Tensor left, Tensor right) => left.sub_(right);

        /// <summary>
        /// Element-wise subtraction
        /// </summary>
        /// <param name="left">The left-hand operand.</param>
        /// <param name="right">The right-hand operand.</param>
        public static Tensor sub_(Tensor left, Scalar right) => left.sub_(right);

        /// <summary>
        /// Element-wise subtraction
        /// </summary>
        /// <returns></returns>
        public static Tensor subtract_(Tensor left, Tensor right) => left.sub_(right);

        /// <summary>
        /// Element-wise subtraction
        /// </summary>
        /// <param name="left">The left-hand operand.</param>
        /// <param name="right">The right-hand operand.</param>
        public static Tensor subtract_(Tensor left, Scalar right) => left.sub_(right);

        /// <summary>
        /// Returns a new tensor with the truncated integer values of the elements of input.
        /// </summary>
        /// <param name="input">The input tensor.</param>
        public static Tensor trunc(Tensor input) => input.trunc();

        /// <summary>
        /// Replaces each element with the truncated integer values of the elements of input.
        /// </summary>
        /// <param name="input">The input tensor.</param>
        public static Tensor trunc_(Tensor input) => input.trunc_();

        /// <summary>
        /// Returns a new tensor with the truncated integer values of the elements of input.
        /// </summary>
        /// <param name="input">The input tensor.</param>
        public static Tensor fix(Tensor input) => input.fix();

        /// <summary>
        /// Replaces each element with the truncated integer values of the elements of input.
        /// </summary>
        /// <param name="input">The input tensor.</param>
        public static Tensor fix_(Tensor input) => input.fix_();

        /// <summary>
        /// Computes x * log(y)
        /// </summary>
        /// <param name="x">The 'x' operand.</param>
        /// <param name="y">The 'y' operand.</param>
        public static Tensor xlogy(Tensor x, Tensor y) => x.xlogy(y);

        /// <summary>
        /// Computes x * log(y)
        /// </summary>
        /// <param name="x">The 'x' operand.</param>
        /// <param name="y">The 'y' operand.</param>
        public static Tensor xlogy(Tensor x, Scalar y) => x.xlogy(y);

        /// <summary>
        /// Computes x * log(y) in place
        /// </summary>
        /// <param name="x">The 'x' operand.</param>
        /// <param name="y">The 'y' operand.</param>
        public static Tensor xlogy_(Tensor x, Tensor y) => x.xlogy_(y);

        /// <summary>
        /// Computes x * log(y) in place
        /// </summary>
        /// <param name="x">The 'x' operand.</param>
        /// <param name="y">The 'y' operand.</param>
        public static Tensor xlogy_(Tensor x, Scalar y) => x.xlogy_(y);


        // Duplication of random distribution opertors in the 'torch' namespace

        /// <summary>
        ///  Mutates the tensor to be filled with random values taken from a uniform distribution in [0, 1).
        /// </summary>
        public static Tensor rand_out(Tensor input, params long[] sizes) => input.randn_out(sizes);

        /// <summary>
        ///  Mutates the tensor to be filled with random values taken from a normal distribution with mean 0 and variance 1.
        /// </summary>
        public static Tensor randint_out(Tensor input, long high, long[] sizes) => input.randint_out(high, sizes);

        /// <summary>
        /// Returns a tensor with the same size as input that is filled with random numbers from a uniform distribution on the interval [0,1) .
        /// </summary>
        public static Tensor rand_like(Tensor input, ScalarType? dtype = null, torch.Device device = null, bool requiresGrad = false) => input.rand_like(dtype, device, requiresGrad);

        /// <summary>
        /// Returns a tensor with the same size as input that is filled with random numbers from a normal distribution with mean 0 and variance 1. 
        /// </summary>
        public static Tensor randn_like(Tensor input, ScalarType? dtype = null, torch.Device device = null, bool requiresGrad = false) => input.randn_like(dtype, device, requiresGrad);

        /// <summary>
        /// Returns a tensor with the same shape as Tensor input filled with random integers generated uniformly in the range [low,high).
        /// </summary>
        public static Tensor randint_like(Tensor input, long low, long high, ScalarType? dtype = null, torch.Device device = null, bool requiresGrad = false) => input.randint_like(low, high, dtype, device, requiresGrad);

        /// <summary>
        ///  Mutates the tensor to be a 1-D tensor of size [n] with a random permutation of [0, n).
        /// </summary>
        public static Tensor randperm_out(Tensor input, long n) => input.randperm_out(n);

        /// <summary>
        /// Draws binary random numbers (0 or 1) from a Bernoulli distribution.
        /// </summary>
        /// <param name="input">The input tensor of probability values for the Bernoulli distribution</param>
        /// <param name="generator">Optional random number generator</param>
        /// <returns></returns>
        public static Tensor bernoulli(Tensor input, torch.Generator generator = null) => input.bernoulli(generator);

        /// <summary>
        /// Draws a binomial distribution given a trial count and probabilities.
        /// </summary>
        /// <param name="count">Trial count</param>
        /// <param name="probs">Probability vector</param>
        /// <param name="generator">Optional random number generator</param>
        /// <returns></returns>
        public static Tensor binomial(Tensor count, Tensor probs, torch.Generator generator = null) => count.binomial(probs, generator);

        /// <summary>
        /// Returns a tensor of the same size as input with each element sampled from a Poisson distribution with rate parameter given by the corresponding element in input
        /// </summary>
        /// <param name="input">Input tensor.</param>
        /// <param name="generator">Optional random number generator</param>
        /// <returns></returns>
        public static Tensor poisson(Tensor input, torch.Generator generator = null) => input.poisson(generator);

        /// <summary>
        /// Returns a tensor where each row contains num_samples indices sampled from the multinomial probability distribution located in the corresponding row of tensor input.
        /// </summary>
        /// <param name="input">A probabilities tensor</param>
        /// <param name="num_samples">Number of samples to draw</param>
        /// <param name="replacement">Whether to draw with replacement or not</param>
        /// <param name="generator">Optional random number generator</param>
        public static Tensor multinomial(Tensor input, long num_samples, bool replacement = false, torch.Generator generator = null) => input.multinomial(num_samples, replacement, generator);

        /// <summary>
        /// Returns a tensor containing the result of Short-time Fourier transform (STFT).
        /// </summary>
        /// <param name="input">The input tensor</param>
        /// <param name="n_fft">The size of Fourier transform</param>
        /// <param name="hop_length">The hop length</param>
        /// <param name="win_length">The window length</param>
        /// <param name="window">The window function</param>
        /// <param name="center">Whether the t-th frame is centered around t * hop_window, or not.</param>
        /// <param name="pad_mode">The padding mode used when center is true.</param>
        /// <param name="normalized">Whether the output is normalized, or not.</param>
        /// <param name="onesided">Whether the output is onesided or not.</param>
        /// <param name="return_complex">Whether a complex tensor is returned, or not.</param>
        /// <returns>A tensor containing the result of Short-time Fourier transform (STFT).</returns>
        public static Tensor stft(Tensor input, long n_fft, long hop_length = -1, long win_length = -1, Tensor window = null, bool center = true, PaddingModes pad_mode = PaddingModes.Reflect, bool normalized = false, bool? onesided = null, bool? return_complex = null) => input.stft(n_fft, hop_length, win_length, window, center, pad_mode, normalized, onesided, return_complex);

        /// <summary>
        /// Returns a tensor containing the result of Inverse Short-time Fourier transform.
        /// </summary>
        /// <param name="input">The input tensor</param>
        /// <param name="n_fft">The size of Fourier transform</param>
        /// <param name="hop_length">The hop length</param>
        /// <param name="win_length">The window length</param>
        /// <param name="window">The window function</param>
        /// <param name="center">Whether the t-th frame is centered around t * hop_window, or not.</param>
        /// <param name="normalized">Whether the output is normalized, or not.</param>
        /// <param name="onesided">Whether the output is onesided or not.</param>
        /// <param name="length">The length of the output tensor.</param>
        /// <param name="return_complex">Whether a complex tensor is returned, or not.</param>
        /// <returns>A tensor containing the result of Inverse Short-time Fourier transform</returns>
        public static Tensor istft(Tensor input, long n_fft, long hop_length = -1, long win_length = -1, Tensor window = null, bool center = true, bool normalized = false, bool? onesided = null, long length = -1, bool return_complex = false) => input.istft(n_fft, hop_length, win_length, window, center, normalized, onesided, length, return_complex);
    }
}<|MERGE_RESOLUTION|>--- conflicted
+++ resolved
@@ -1748,11 +1748,7 @@
             /// </summary>
             /// <param name="decimals">Number of decimal places to round to (default: 0). If decimals is negative, it specifies the number of positions to the left of the decimal point.</param>
             /// <returns></returns>
-<<<<<<< HEAD
-            public Tensor round(long decimals = 0)
-=======
             public Tensor round(long decimals = 0L)
->>>>>>> d75ce671
             {
                 var res = THSTensor_round(Handle, decimals);
                 if (res == IntPtr.Zero)
@@ -1768,11 +1764,7 @@
             /// </summary>
             /// <param name="decimals">Number of decimal places to round to (default: 0). If decimals is negative, it specifies the number of positions to the left of the decimal point.</param>
             /// <returns></returns>
-<<<<<<< HEAD
-            public Tensor round_(long decimals = 0)
-=======
             public Tensor round_(long decimals = 0L)
->>>>>>> d75ce671
             {
                 var res = THSTensor_round_(Handle, decimals);
                 if (res == IntPtr.Zero)
