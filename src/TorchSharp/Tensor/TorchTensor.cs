--- conflicted
+++ resolved
@@ -4428,32 +4428,6 @@
             {
                 if (Handle == IntPtr.Zero) return "";
 
-<<<<<<< HEAD
-                var n = Dimensions;
-                if (n == 0)
-                    return "[]";
-
-                var sb = new StringBuilder("[");
-                for (var i = 0; i < n; i++) {
-                    sb.Append(size(i));
-                    if (i + 1 < n)
-                        sb.Append("x");
-                }
-
-                sb.Append("]");
-                sb.Append($", device = {device.ToString()}");
-                return sb.ToString();
-            }
-
-            public static explicit operator float(Tensor value) => value.ToSingle();
-            public static explicit operator double(Tensor value) => value.ToDouble();
-            public static explicit operator sbyte(Tensor value) => value.ToSByte();
-            public static explicit operator byte(Tensor value) => value.ToByte();
-            public static explicit operator short(Tensor value) => value.ToInt16();
-            public static explicit operator int(Tensor value) => value.ToInt32();
-            public static explicit operator long(Tensor value) => value.ToInt64();
-            public static explicit operator bool(Tensor value) => value.ToBoolean();
-=======
             var sb = new StringBuilder("[");
 
             var n = Dimensions;
@@ -4688,7 +4662,6 @@
         public static explicit operator int (TorchTensor value) => value.ToInt32();
         public static explicit operator long (TorchTensor value) => value.ToInt64();
         public static explicit operator bool (TorchTensor value) => value.ToBoolean();
->>>>>>> 0f35dc9d
 
             [DllImport("LibTorchSharp")]
             extern static IntPtr THSTensor_block_diag(IntPtr tensor, int len);
