﻿using System;
using System.Linq;
using System.Collections.Generic;
using System.Runtime.InteropServices;
using Microsoft.Win32.SafeHandles;
using System.Text;

namespace Torch.IO {
    /// <summary>
<<<<<<< HEAD
    ///   Bindings for the native THDiskFile API.
=======
    ///   Bindings for THDiskfile native API.
>>>>>>> 21e02d3a
    /// </summary>
    public class DiskFile : File {

    [DllImport("caffe2")]
        extern static File.HType THDiskFile_new(string name, string mode, int isQuiet);
        [DllImport("caffe2")]
        extern static File.HType THPipeFile_new(string name, string mode, int isQuiet);

        /// <summary>
        ///   Create a disk file. 
        /// </summary>
        /// <param name="name">A file name.</param>
        /// <param name="mode">A standard POSIX file mode: "r", "w", "rw", etc.</param>
        /// <param name="isPipe">Is this a pipe or not?</param>
        /// <param name="isQuiet"></param>
        public DiskFile(string name, string mode, bool isPipe = false, bool isQuiet = false)
        {
            var binary = mode.IndexOf('b') != -1;
            if (binary)
            {
                mode = mode.Replace("b","");
            }
            this.handle = isPipe ?
                THPipeFile_new(name, mode, isQuiet ? 1 : 0) :
                THDiskFile_new(name, mode, isQuiet ? 1 : 0);
            this.IsBinary = binary;
        }

        [DllImport("caffe2")]
        extern static string THDiskFile_name(File.HType self);

        /// <summary>
        ///   The file name.
        /// </summary>
        public string Name { get { return THDiskFile_name(this.handle); } }

        [DllImport("caffe2")]
        extern static int THDiskFile_isLittleEndianCPU();

        /// <summary>
        ///   Is the native byte order little-endian?
        /// </summary>
        public static bool IsLittleEndianCPU {  get { return 0 != THDiskFile_isLittleEndianCPU(); } }

        [DllImport("caffe2")]
        extern static int THDiskFile_isBigEndianCPU();

        /// <summary>
        ///   Is the native byte order big-endian?
        /// </summary>
        public static bool IsBigEndianCPU { get { return 0 != THDiskFile_isBigEndianCPU(); } }

        [DllImport("caffe2")]
        extern static void THDiskFile_nativeEndianEncoding(File.HType self);

        /// <summary>
        ///   Use the native byte order for encoding multi-byte data when writing to the file.
        /// </summary>
        public void UseNativeEndianEncoding()
        {
            THDiskFile_nativeEndianEncoding(this.handle);
        }

        [DllImport("caffe2")]
        extern static void THDiskFile_littleEndianEncoding(File.HType self);

        /// <summary>
        ///   Use the little-endian byte order for encoding multi-byte data when writing to the file.
        /// </summary>
        public void UseLittleEndianEncoding()
        {
            THDiskFile_littleEndianEncoding(this.handle);
        }

        [DllImport("caffe2")]
        extern static void THDiskFile_bigEndianEncoding(File.HType self);

        /// <summary>
        ///   Use the big-endian byte order for encoding multi-byte data when writing to the file.
        /// </summary>
        public void UseBigEndianEncoding()
        {
            THDiskFile_bigEndianEncoding(this.handle);
        }

        [DllImport("caffe2")]
        extern static void THDiskFile_longSize(File.HType self, int size);

        /// <summary>
        ///    Sets the size of long values.
        /// </summary>
        /// <remarks>Should be one of 0, 4, or 8.</remarks>
        public int LongSize { set { THDiskFile_longSize(this.handle, value); } }

        [DllImport("caffe2")]
        extern static void THDiskFile_noBuffer(File.HType self);
    }
}<|MERGE_RESOLUTION|>--- conflicted
+++ resolved
@@ -7,11 +7,7 @@
 
 namespace Torch.IO {
     /// <summary>
-<<<<<<< HEAD
-    ///   Bindings for the native THDiskFile API.
-=======
     ///   Bindings for THDiskfile native API.
->>>>>>> 21e02d3a
     /// </summary>
     public class DiskFile : File {
 
