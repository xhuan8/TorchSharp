﻿<#@ template language="C#" #>
<#@ assembly name="System.Core" #>
<#@ import namespace="System.Linq" #>
<#@ import namespace="System.Text" #>
<#@ import namespace="System.Collections.Generic" #>
using System;
using System.Linq;
using System.Collections.Generic;
using System.Runtime.InteropServices;
using Microsoft.Win32.SafeHandles;
using System.Text;

namespace TorchSharp {
<#
foreach (var type in new [] { 
    new { ApiName = "Byte", Storage = "byte", AccReal="long" }, 
    new { ApiName = "Short", Storage = "short", AccReal="long" },   
    new { ApiName = "Int", Storage = "int",  AccReal="long"},
    new { ApiName = "Long", Storage = "long", AccReal="long" },
    new { ApiName = "Double", Storage = "double", AccReal="double" },
    new { ApiName = "Float", Storage = "float", AccReal="double" },
     }){
        string tname = type.ApiName;
        string ttype = type.Storage;
        string accreal = type.AccReal;
        
        // In the future, we should add HalfFloat (16-bit float)
        bool isFloat = type.Storage == "double" || type.Storage == "float";
        bool isByte = type.Storage == "byte";
#>
    public partial class <#=tname#>Tensor : IDisposable {
        /// <summary>
        ///    The storage class provides a mechanism to access the underlying data representation for tensors.
        /// </summary>
        public class <#=tname#>Storage : IDisposable {
            internal sealed class HType : SafeHandle {
                public HType (IntPtr preexistingHandle, bool ownsHandle) : base (IntPtr.Zero, ownsHandle)
                {
                    SetHandle (preexistingHandle);
                }
                
                public override bool IsInvalid => handle == IntPtr.Zero;

                // This is just for marshalling
                internal HType () : base (IntPtr.Zero, true)
                {
                }
                
                [DllImport ("caffe2")]
                extern static void TH<#=tname#>Storage_free (IntPtr handle);
            
                
                protected override bool ReleaseHandle ()
                {
                    TH<#=tname#>Storage_free (handle);
                    return true;
                }
            }

            internal HType handle;
            
            [DllImport ("caffe2")]
            extern static HType TH<#=tname#>Storage_new ();
            
            /// <summary>
            ///   Initializes an empty <#=tname#>Storage instance.
            /// </summary>
            public <#=tname#>Storage ()
            {
                handle = TH<#=tname#>Storage_new ();
            }
            
            internal <#=tname#>Storage (HType fromHandle)
            {
                this.handle = fromHandle;
            }
            
            [DllImport ("caffe2")]
<<<<<<< HEAD
            extern static HType TH<#=tname#>Storage_newWithSize (IntPtr size);
=======
            extern static HType TH<#=tname#>Storage_newWithSize (UIntPtr size);
>>>>>>> 39f3c340
            
            /// <summary>
            ///   Initializes a <#=tname#>Storage instance with the specified size.
            /// </summary>        
            /// <param name="size">The desired number of elements in the storage</param>
            public <#=tname#>Storage (long size)
            {
<<<<<<< HEAD
                handle = TH<#=tname#>Storage_newWithSize ((IntPtr) size);
=======
                handle = TH<#=tname#>Storage_newWithSize ((UIntPtr) size);
>>>>>>> 39f3c340
            }

            /// <summary>
            /// Finalizer
            /// </summary>
            ~<#=tname#>Storage ()
            {
                Dispose (false);
            }
            
            /// <summary>
            ///   Releases the storage.
            /// </summary>        
            public void Dispose ()
            {
                Dispose (true);
                GC.SuppressFinalize (this);
            }
            
            /// <summary>
            ///   Implements the .NET Dispose pattern.
            /// </summary>
            protected void Dispose (bool disposing)
            {
                if (disposing) {
                    handle.Dispose ();
                    handle.SetHandleAsInvalid();
                }
            }
            
            [DllImport ("caffe2")]
            extern static <#=ttype#> TH<#=tname#>Storage_get (HType handle, /*ptrdiff_t*/IntPtr pos);
            [DllImport ("caffe2")]
            extern static void TH<#=tname#>Storage_set (HType handle, /*ptrdiff_t*/IntPtr pos,  <#=ttype#> value);
            
            /// <summary>
            /// </summary>
            public <#=ttype#> this [long index] {
                get => TH<#=tname#>Storage_get (handle, (IntPtr) (index));
                set {
                    TH<#=tname#>Storage_set (handle, (IntPtr) (index), value);
                }
            }
            
            [DllImport ("caffe2")]
            extern static UIntPtr TH<#=tname#>Storage_size (HType handle);
    
            /// <summary>
            ///   Return the total length of the storage.
            /// </summary>  
            public ulong Size ()
            {
                return TH<#=tname#>Storage_size(handle).ToUInt64();
            }
            
            [DllImport ("caffe2")]
            extern static void TH<#=tname#>Storage_retain (HType handle);

            /// <summary>
            ///   Increment the ref count for this storage.
            /// </summary>        
            public void Retain ()
            {
                TH<#=tname#>Storage_retain (handle);
            }

            [DllImport ("caffe2")]
            extern static <#=ttype#> TH<#=tname#>Storage_resize (HType handle, /*ptrdiff_t*/UIntPtr newSize);
            
            /// <summary>
            ///   Changes the size of this storage to the new requested size.
            /// </summary>
            /// <param name="size">The desired new size.</param>
            public void Resize (ulong size)
            {
                TH<#=tname#>Storage_resize (handle, (UIntPtr) size);
            }

            [DllImport ("caffe2")]
            extern static void TH<#=tname#>Storage_fill (HType handle, <#=ttype#> value);
            
            /// <summary>
            ///   Fills every element of the storage with the specified value.
            /// </summary>
            /// <param name="value">Value used for each element</param>
            public void Fill (<#=ttype#> value)
            {
                TH<#=tname#>Storage_fill (handle, value);
            }
        }
    }
    
    /// <summary>
    ///   Tensor of type <#=tname#>.
    /// </summary>
    /// <remarks>
    ///   <para>
    ///     Use the default constructor to create an empty tensor, or invoke one of the
    ///     constructors with one (1D), two (2D), three (3D), or four parameters (4D) to x
    ///     create a tensor for the desired number of dimensions.
    ///   </para>
    /// </remarks>
    public partial class <#=tname#>Tensor : IDisposable {
        internal sealed class HType : SafeHandle {
            public HType (IntPtr preexistingHandle, bool ownsHandle) : base (IntPtr.Zero, ownsHandle)
            {
                SetHandle (preexistingHandle);
            }

            // This is just for marshalling
            internal HType () : base (IntPtr.Zero, true)
            {
            }
                
            public override bool IsInvalid => handle == (IntPtr) 0;

            [DllImport ("caffe2")]
            extern static void TH<#=tname#>Tensor_free (IntPtr handle);
                
            protected override bool ReleaseHandle ()
            {
                TH<#=tname#>Tensor_free (handle);
                return true;
            }
        }

        internal HType handle;
        internal <#=tname#>Storage storage;
        
        [DllImport ("caffe2")]
        extern static HType TH<#=tname#>Tensor_new ();
        
        /// <summary>
        ///    Creates an empty tensor.
        /// </summary>
        public <#=tname#>Tensor ()
        {
            handle = TH<#=tname#>Tensor_new ();
        }

        internal <#=tname#>Tensor (HType handle)
        {
            this.handle = handle;
        }

        [DllImport ("caffe2")]
        extern static HType TH<#=tname#>Tensor_newWithSize1d (long size0);

        /// <summary>
        ///    Creates a 1D tensor of the specified size.
        /// </summary>    
        /// <param name="size0">Size for the first dimension.</param>
        public <#=tname#>Tensor (long size0)
        {
            handle = TH<#=tname#>Tensor_newWithSize1d (size0);
        }

        [DllImport ("caffe2")]
        extern static HType TH<#=tname#>Tensor_newWithSize2d (long size0, long size1);
        
        /// <summary>
        ///    Creates a 2D tensor of the specified size.
        /// </summary>        
        /// <param name="size0">Size for the first dimension.</param>
        /// <param name="size1">Size for the second dimension.</param>
        public <#=tname#>Tensor (long size0, long size1)
        {
            handle = TH<#=tname#>Tensor_newWithSize2d (size0, size1);
        }

        [DllImport ("caffe2")]
        extern static HType TH<#=tname#>Tensor_newWithSize3d (long size0, long size1, long size2);

        /// <summary>
        ///    Creates a 3D tensor of the specified size.
        /// </summary>        
        /// <param name="size0">Size for the first dimension.</param>
        /// <param name="size1">Size for the second dimension.</param>
        /// <param name="size2">Size for the third dimension.</param>
        public <#=tname#>Tensor (long size0, long size1, long size2)
        {
            handle = TH<#=tname#>Tensor_newWithSize3d (size0, size1, size2);
        }

        [DllImport ("caffe2")]
        extern static HType TH<#=tname#>Tensor_newWithSize4d (long size0, long size1, long size2, long size3);
        
        /// <summary>
        ///    Creates a 4D tensor of the specified size.
        /// </summary>
        /// <param name="size0">Size for the first dimension.</param>
        /// <param name="size1">Size for the second dimension.</param>
        /// <param name="size2">Size for the third dimension.</param>
        /// <param name="size3">Size for the fourth dimension.</param>
        public <#=tname#>Tensor (long size0, long size1, long size2, long size3)
        {
            handle = TH<#=tname#>Tensor_newWithSize4d (size0, size1, size2, size3);
        }
        
        /// <summary>
        ///  Finalizer for ~<#=tname#>Tensor
        /// </summary>
        ~<#=tname#>Tensor ()
        {
            Dispose (false);
        }
        
        /// <summary>
        ///   Releases the tensor and its associated data.
        /// </summary>        
        public void Dispose ()
        {
            Dispose (true);
            GC.SuppressFinalize (this);
        }
        
        /// <summary>
        ///   Implements the .NET Dispose pattern.
        /// </summary>
        protected void Dispose (bool disposing)
        {
            if (disposing) {
                handle.Dispose ();
                handle.SetHandleAsInvalid();
            }
        }

        [DllImport ("caffe2")]
        extern static long TH<#=tname#>Tensor_numel (HType handle);
     
        /// <summary>
        ///  Get the number of elements in the tensor.
        /// </summary>
        public long NumElements => TH<#=tname#>Tensor_numel (handle);
        
        [DllImport ("caffe2")]
        extern static void TH<#=tname#>Tensor_zero (HType handle);
     
        /// <summary>
        ///  Fills the tensor with zeros
        /// </summary>
        public void ZeroFill ()
        {
            TH<#=tname#>Tensor_zero (handle);
        }   
        
        [DllImport ("caffe2")]
        extern static void TH<#=tname#>Tensor_fill (HType handle, <#=ttype#> value);
        
        /// <summary>
        ///  Fills the tensor with the specified value
        /// </summary>
        public void Fill (<#=ttype#> value)
        {
            TH<#=tname#>Tensor_fill (handle, value);
        }
        
        [DllImport ("caffe2")]
        extern static void TH<#=tname#>Tensor_nonzero (LongTensor.HType subscript, HType handle);
     
        /// <summary>
        ///  Finds the indices of all non-zero elements.
        /// </summary>
        public LongTensor NonZero ()
        {
            var result = new LongTensor();
            TH<#=tname#>Tensor_nonzero (result.handle, this.handle);
            return result;
        }   
        
        [DllImport ("caffe2")]
        extern static void TH<#=tname#>Tensor_maskedFill (HType handle1, ByteTensor.HType handle2, <#=ttype#> value);
        
        /// <summary>
        ///  Fills the tensor with the specified value at the locations indicated by the mask.
        /// </summary>
        /// <param name="mask">A byte tensor with values 0 or 1 indicating the locations where the value should be filled.</param>
        /// <param name="value">The value to write at the indicated locations.</param>
        public void MaskedFill (ByteTensor mask, <#=ttype#> value)
        {
            TH<#=tname#>Tensor_maskedFill (handle, mask.handle, value);
        }

        [DllImport ("caffe2")]
        extern static void TH<#=tname#>Tensor_maskedCopy (HType handle1, ByteTensor.HType handle2, HType src);
        
        /// <summary>
        ///  Copies elements from the source tensor to the locations indicated by the mask.
        /// </summary>
        /// <param name="mask">A byte tensor with values 0 or 1 indicating the locations where in the destination the value should be filled.</param>
        /// <param name="src">The source tensor.</param>
        /// <remarks>
        ///  There must be at least as many elements in the source tensor as there are 1s in the mask.
        /// </remarks>
        public void MaskedCopy (ByteTensor mask, <#=tname#>Tensor src)
        {
            TH<#=tname#>Tensor_maskedCopy (handle, mask.handle, src.handle);
        }

        [DllImport ("caffe2")]
        extern static void TH<#=tname#>Tensor_maskedSelect (HType handle1, HType src, ByteTensor.HType handle2);
        
        /// <summary>
        ///  Copies elements from the source tensor at the locations indicated by the mask.
        /// </summary>
        /// <param name="mask">A byte tensor with values 0 or 1 indicating the locations where in the source the value should be fetched.</param>
        /// <param name="src">The source tensor.</param>
        /// <remarks>
        ///  There will be as many elements in the tensor as there are 1s in the mask.
        ///  There must be at least as many elements in the source tensor as there are 1s in the mask.
        /// </remarks>
        public void MaskedSelect (ByteTensor mask, <#=tname#>Tensor src)
        {
            TH<#=tname#>Tensor_maskedSelect (handle, src.handle, mask.handle);
        }

        [DllImport ("caffe2")]
        extern static <#=tname#>Storage.HType TH<#=tname#>Tensor_storage (HType handle);

        /// <summary>
        ///  Returns the associated storage for this tensor
        /// </summary>
        public <#=tname#>Storage Storage
        {
            get
            {
                if (storage == null)
                {
                    storage = new <#=tname#>Storage (TH<#=tname#>Tensor_storage (handle));
                }

                return storage;
            }
        }
        
        [DllImport ("caffe2")]
        extern static int TH<#=tname#>Tensor_nDimension (HType handle);
        
        /// <summary>
        ///  Returns the number of dimensions for this tensor
        /// </summary>
        public int Dimensions => TH<#=tname#>Tensor_nDimension (handle);
        
        [DllImport ("caffe2")]
        extern static long TH<#=tname#>Tensor_size (HType handle, int dim);
        
        /// <summary>
        ///  Retrieves the size of the specified dimension in the tensor.
        /// </summary>
        public long GetTensorDimension (int dim)
        {
            return TH<#=tname#>Tensor_size (handle, dim);
        }

        /// <summary>
        /// Returns the tensor shape, this is an array whose size determines the number of dimensions on the tensor, and each element is the size of the dimension
        /// </summary>
        /// <remarks>
        ///     An array of size 0 is used for constants, an array of size 1 is used
        ///     for single-dimension arrays, where the dimension is the value of the
        ///     first element.   And so on.
        /// </remarks>
        public long [] Shape {
            get {
                    var dims = new long [Dimensions];
                    for (int i = 0; i < dims.Length; i++)
                            dims [i] = (long)GetTensorDimension (i);

                    return dims;
            }
        }

        [DllImport ("caffe2")]
        extern static long TH<#=tname#>Tensor_stride (HType handle, int dim);
        
        /// <summary>
        ///  Retrieves the stride of the specified dimension in the tensor.
        /// </summary>
        public long GetTensorStride (int dim)
        {
            return TH<#=tname#>Tensor_stride (handle, dim);
        }
        
        [DllImport ("caffe2")]
        extern static IntPtr TH<#=tname#>Tensor_data (HType handle);
        
        /// <summary>
        ///  Returns a pointer to the unmanaged data managed by this tensor.
        /// </summary>
        public unsafe <#=ttype#> *Data => (<#=ttype#>*) TH<#=tname#>Tensor_data (handle);
        
        [DllImport ("caffe2")]
        extern static HType TH<#=tname#>Tensor_newClone (HType handle);
        
        /// <summary>
        ///   Returns a deep clone of the tensor
        /// </summary>
        public <#=tname#>Tensor Clone () => new <#=tname#>Tensor (TH<#=tname#>Tensor_newClone (handle));
        
        [DllImport ("caffe2")]
        extern static HType TH<#=tname#>Tensor_newSelect (HType handle, int dim, long slideIndex);
        
        /// <summary>
        ///   Returns a new Tensor which is a tensor slice at the given index in the dimension dim. 
        /// </summary>
        /// <remarks>
        ///   The returned tensor has one less dimension: the dimension dim is removed. As a result, it is not possible to select() on a 1D tensor.
        /// </remarks>
        /// <param name="dim">Dimension to select</param>
        /// <param name="slideIndex">Beginning of the tensor slice</param>
        public <#=tname#>Tensor Select (int dim, long slideIndex) => new <#=tname#>Tensor (TH<#=tname#>Tensor_newSelect (handle, dim, slideIndex));

        [DllImport ("caffe2")]
        extern static HType TH<#=tname#>Tensor_newNarrow (HType handle, int dim, long firstIndex, long size);
        
        /// <summary>
        /// Returns a new Tensor which is a narrowed version of the current one: the dimension dim is narrowed from firstIndexto firstIndex+size-1.
        /// </summary>
        /// <param name="dim">The dimension to narrow</param>
        /// <param name="firstIndex">Initial index to narrow</param>
        /// <param name="size">Number of elements</param>
        public <#=tname#>Tensor Narrow (int dim, long firstIndex, long size) => new <#=tname#>Tensor (TH<#=tname#>Tensor_newNarrow (handle, dim, firstIndex, size));
                
        [DllImport ("caffe2")]
        extern static HType TH<#=tname#>Tensor_newTranspose (HType handle, int dim1, int dim2);
        
        /// <summary>
        /// Returns a tensor where dimensions dim1 and dim2 have been swapped. 
        /// </summary>
        /// <param name="dim1">First dimension</param>
        /// <param name="dim2">Second dimension</param>
        public <#=tname#>Tensor Transpose (int dim1, int dim2) => new <#=tname#>Tensor (TH<#=tname#>Tensor_newTranspose (handle, dim1, dim2));
        
        [DllImport ("caffe2")]
        extern static HType TH<#=tname#>Tensor_newUnfold (HType handle, int dim1, long size, long step);
        
        /// <summary>
        ///   Returns a tensor which contains all slices of size size in the dimension dim. Step between two slices is given by step.
        /// </summary>
        /// <param name="dim"></param>
        /// <param name="size"></param>
        /// <param name="step"></param>
        public <#=tname#>Tensor Unfold (int dim, long size, long step) => new <#=tname#>Tensor (TH<#=tname#>Tensor_newUnfold (handle, dim, size, step));
        
        [DllImport("caffe2")]
<<<<<<< HEAD
        extern static HType TH<#=tname#>Tensor_newWithStorage1d(<#=tname#>Storage.HType handle, IntPtr offset, long size, long stride);
	
=======
        extern static HType TH<#=tname#>Tensor_newWithStorage1d(<#=tname#>Storage.HType handle, UIntPtr offset, long size, long stride);

>>>>>>> 39f3c340
        /// <summary>
        ///   Access to element at the specified position in the tensor
        /// </summary>        
        /// <param name="offset">Offset within the input storage the storage of the new tensor will start from.</param> 
        /// <param name="size">Size of the first dimension.</param>     
        /// <param name="stride">Stride of the first dimension.</param>          
        public <#=tname#>Tensor NewWithStorage1d(UIntPtr offset, long size, long stride)
        {
            return new <#=tname#>Tensor(TH<#=tname#>Tensor_newWithStorage1d(Storage.handle, offset, size, stride));
        }

        [DllImport("caffe2")]
        extern static HType TH<#=tname#>Tensor_newWithStorage2d(<#=tname#>Storage.HType handle, UIntPtr offset, long size0, long stride0, long size1, long stride1);

        /// <summary>
        ///   Access to element at the specified position in the tensor
        /// </summary>        
        /// <param name="offset">Offset within the input storage the storage of the new tensor will start from.</param> 
        /// <param name="size0">Size of the first dimension.</param>     
        /// <param name="stride0">Stride of the first dimension.</param>
        /// <param name="size1">Size of the second dimension.</param>     
        /// <param name="stride1">Stride of the second dimension.</param>
        public <#=tname#>Tensor NewWithStorage2d(UIntPtr offset, long size0, long stride0, long size1, long stride1)
        {
            return new <#=tname#>Tensor(TH<#=tname#>Tensor_newWithStorage2d(Storage.handle, offset, size0, stride0, size1, stride1));
        }

        [DllImport("caffe2")]
        extern static HType TH<#=tname#>Tensor_newWithStorage3d(<#=tname#>Storage.HType handle, UIntPtr offset, long size0, long stride0, long size1, long stride1, long size2, long stride2);

        /// <summary>
        ///   Access to element at the specified position in the tensor
        /// </summary>        
        /// <param name="offset">Offset within the input storage the storage of the new tensor will start from.</param> 
        /// <param name="size0">Size of the first dimension.</param>     
        /// <param name="stride0">Stride of the first dimension.</param>
        /// <param name="size1">Size of the second dimension.</param>     
        /// <param name="stride1">Stride of the second dimension.</param>
        /// <param name="size2">Size of the third dimension.</param>     
        /// <param name="stride2">Stride of the third dimension.</param>
        public <#=tname#>Tensor NewWithStorage3d(UIntPtr offset, long size0, long stride0, long size1, long stride1, long size2, long stride2)
        {
            return new <#=tname#>Tensor(TH<#=tname#>Tensor_newWithStorage3d(Storage.handle, offset, size0, stride0, size1, stride1, size2, stride2));
        }

        [DllImport("caffe2")]
        extern static HType TH<#=tname#>Tensor_newWithStorage4d(<#=tname#>Storage.HType handle, UIntPtr offset, long size0, long stride0, long size1, long stride1, long size2, long stride2, long size3, long stride3);

        /// <summary>
        ///   Access to element at the specified position in the tensor
        /// </summary>        
        /// <param name="offset">Offset within the input storage the storage of the new tensor will start from.</param> 
        /// <param name="size0">Size of the first dimension.</param>     
        /// <param name="stride0">Stride of the first dimension.</param>
        /// <param name="size1">Size of the second dimension.</param>     
        /// <param name="stride1">Stride of the second dimension.</param>
        /// <param name="size2">Size of the third dimension.</param>     
        /// <param name="stride2">Stride of the third dimension.</param>
        /// <param name="size3">Size of the fourth dimension.</param>     
        /// <param name="stride3">Stride of the fourth dimension.</param>
        public <#=tname#>Tensor NewWithStorage4d(UIntPtr offset, long size0, long stride0, long size1, long stride1, long size2, long stride2, long size3, long stride3)
        {
            return new <#=tname#>Tensor(TH<#=tname#>Tensor_newWithStorage4d(Storage.handle, offset, size0, stride0, size1, stride1, size2, stride2, size3, stride3));
        }

        [DllImport ("caffe2")]
        extern static void TH<#=tname#>Tensor_squeeze (HType handle, HType src);
        
        /// <summary>
        ///   Squeeze the tensor, i.e. remove all 1-sized dimensions.   
        /// </summary>
        public void Squeeze ()
        {
            TH<#=tname#>Tensor_squeeze (handle, handle);
        }
        
        [DllImport ("caffe2")]
        extern static void TH<#=tname#>Tensor_squeeze1d (HType handle, HType src, int dimension);
        
        /// <summary>
        ///   Squeeze the tensor, by removing the specified dimension.   
        /// </summary>
        /// <param name="src">The source tensor which contains the data.</param>
        /// <param name="dimension">The dimension to remove.</param>
        public void Squeeze1d (<#=tname#>Tensor src, int dimension)
        {
            TH<#=tname#>Tensor_squeeze1d (handle, src.handle, dimension);
        }

        [DllImport ("caffe2")]
        extern static void TH<#=tname#>Tensor_unsqueeze1d (HType handle, HType src, int dimension);
        
        /// <summary>
        ///   Unsqueeze the tensor, by inserting the specified dimension of size 1.   
        /// </summary>
        /// <param name="src">The source tensor which contains the data.</param>
        /// <param name="dimension">The dimension to insert.</param>
        public void Unsqueeze1d (<#=tname#>Tensor src, int dimension)
        {
            TH<#=tname#>Tensor_unsqueeze1d (handle, src.handle, dimension);
        }

        [DllImport ("caffe2")]
        extern static void TH<#=tname#>Tensor_resize1d (HType handle, long size);
        
        /// <summary>
        ///   Resizes the tensor to be one dimensional with the specified size, the contents of the tensor after this are undetermined.
        /// </summary>
        /// <param name="size">The desired new size for the first dimension of the tensor.</param>
        public void Resize1d (long size)
        {
            TH<#=tname#>Tensor_resize1d (handle, size);
        }
        
        [DllImport ("caffe2")]
        extern static void TH<#=tname#>Tensor_resize2d (HType handle, long size0, long size1);
        /// <summary>
        ///   Resizes the tensor to be two dimensional with the specified size, the contents of the tensor after this are undetermined.
        /// </summary>
        /// <param name="size0">The desired new size for the first dimension of the tensor.</param>
        /// <param name="size1">The desired new size for the second dimension of the tensor.</param>
        public void Resize2d (long size0, long size1)
        {
            TH<#=tname#>Tensor_resize2d (handle, size0, size1);
        }
        
        [DllImport ("caffe2")]
        extern static void TH<#=tname#>Tensor_resize3d (HType handle, long size0, long size1, long size2);
        
        /// <summary>
        ///   Resizes the tensor to be three dimensional with the specified size, the contents of the tensor after this are undetermined.
        /// </summary>
        /// <param name="size0">The desired new size for the first dimension of the tensor.</param>
        /// <param name="size1">The desired new size for the second dimension of the tensor.</param>
        /// <param name="size2">The desired new size for the third dimension of the tensor.</param>
        public void Resize3d (long size0, long size1, long size2)
        {
            TH<#=tname#>Tensor_resize3d (handle, size0, size1, size2);
        }

        [DllImport ("caffe2")]
        extern static void TH<#=tname#>Tensor_resize4d (HType handle, long size0, long size1, long size2, long size4);
        /// <summary>
        ///   Resizes the tensor to be four dimensional with the specified size, the contents of the tensor after this are undetermined.
        /// </summary>
        /// <param name="size0">The desired new size for the first dimension of the tensor.</param>
        /// <param name="size1">The desired new size for the second dimension of the tensor.</param>
        /// <param name="size2">The desired new size for the third dimension of the tensor.</param>
        /// <param name="size3">The desired new size for the fourth dimension of the tensor.</param>
        public void Resize4d (long size0, long size1, long size2, long size3)
        {
            TH<#=tname#>Tensor_resize4d (handle, size0, size1, size2, size3);
        }
        
        [DllImport ("caffe2")]
        extern static void TH<#=tname#>Tensor_resize5d (HType handle, long size0, long size1, long size2, long size4, long size5);

        /// <summary>
        ///   Resizes the tensor to be five dimensional with the specified size, the contents of the tensor after this are undetermined.
        /// </summary>
        /// <param name="size0">The desired new size for the first dimension of the tensor.</param>
        /// <param name="size1">The desired new size for the second dimension of the tensor.</param>
        /// <param name="size2">The desired new size for the third dimension of the tensor.</param>
        /// <param name="size3">The desired new size for the fourth dimension of the tensor.</param>
        /// <param name="size4">The desired new size for the fifth dimension of the tensor.</param>
        public void Resize5d (long size0, long size1, long size2, long size3, long size4)
        {
            TH<#=tname#>Tensor_resize5d (handle, size0, size1, size2, size3, size4);
        }
        
        [DllImport ("caffe2")]
        extern static void TH<#=tname#>Tensor_resizeAs (HType handle, HType src);
       
        /// <summary>
        ///   Resizes the tensor to match the dimensions of the specified src tensor, the contents of the tensor after this are undetermined.
        /// </summary>
        /// <param name="src">The source tensor whose shape will be mirrored by this tensor.</param>
        public void ResizeAs (<#=tname#>Tensor src)
        {
            TH<#=tname#>Tensor_resizeAs (handle, src.handle);
        }
        
        [DllImport ("caffe2")]
        extern static void TH<#=tname#>Tensor_set (HType handle, HType src);
        
        /// <summary>
        ///   The tensor will use the same storage as the provided source, so any changes to that tensor are visible on this one.   
        /// </summary>
        /// <param name="src">The source tensor which contains the data..</param>
        public void Set (<#=tname#>Tensor src)
        {
            TH<#=tname#>Tensor_set (handle, src.handle);
        }
        
        [DllImport ("caffe2")]
        extern static void TH<#=tname#>Tensor_set1d (HType handle, long x0, <#=ttype#> value);
        [DllImport ("caffe2")]
        extern static <#=ttype#> TH<#=tname#>Tensor_get1d (HType handle, long x0);

        /// <summary>
        ///   Access to element at the specified position in the tensor
        /// </summary>       
        /// <param name="x0">Index to access.</param> 
        public <#=ttype#> this [long x0] {
            get => TH<#=tname#>Tensor_get1d (handle, x0);
            set => TH<#=tname#>Tensor_set1d (handle, x0, value);
        }
        
        [DllImport ("caffe2")]
        extern static void TH<#=tname#>Tensor_set2d (HType handle, long x0, long x1, <#=ttype#> value);
        [DllImport ("caffe2")]
        extern static <#=ttype#> TH<#=tname#>Tensor_get2d (HType handle, long x0, long x1);

        /// <summary>
        ///   Access to element at the specified position in the tensor
        /// </summary>    
        /// <param name="x0">Index in the first dimension to access.</param> 
        /// <param name="x1">Index in the second dimension to access.</param>     
        public <#=ttype#> this [long x0, long x1] {
            get => TH<#=tname#>Tensor_get2d (handle, x0, x1);
            set => TH<#=tname#>Tensor_set2d (handle, x0, x1, value);
        }

        [DllImport ("caffe2")]
        extern static void TH<#=tname#>Tensor_set3d (HType handle, long x0, long x1, long x2, <#=ttype#> value);
        [DllImport ("caffe2")]
        extern static <#=ttype#> TH<#=tname#>Tensor_get3d (HType handle, long x0, long x1, long x2);

        /// <summary>
        ///   Access to element at the specified position in the tensor
        /// </summary>        
        /// <param name="x0">Index in the first dimension to access.</param> 
        /// <param name="x1">Index in the second dimension to access.</param>     
        /// <param name="x2">Index in the third dimension to access.</param>     
        public <#=ttype#> this [long x0, long x1, long x2] {
            get => TH<#=tname#>Tensor_get3d (handle, x0, x1, x2);
            set => TH<#=tname#>Tensor_set3d (handle, x0, x1, x2, value);
        }
        [DllImport ("caffe2")]
        extern static void TH<#=tname#>Tensor_set4d (HType handle, long x0, long x1, long x2, long x3, <#=ttype#> value);
        [DllImport ("caffe2")]
        extern static <#=ttype#> TH<#=tname#>Tensor_get4d (HType handle, long x0, long x1, long x2, long x3);

        /// <summary>
        ///   Access to element at the specified position in the tensor
        /// </summary>        
        /// <param name="x0">Index in the first dimension to access.</param> 
        /// <param name="x1">Index in the second dimension to access.</param>     
        /// <param name="x2">Index in the third dimension to access.</param>     
        /// <param name="x3">Index in the fourth dimension to access.</param>     
        public <#=ttype#> this [long x0, long x1, long x2, long x3] {
            get => TH<#=tname#>Tensor_get4d (handle, x0, x1, x2, x3);
            set => TH<#=tname#>Tensor_set4d (handle, x0, x1, x2, x3, value);
        }
        
        [DllImport ("caffe2")]
        extern static <#=ttype#> TH<#=tname#>Tensor_random (HType handle, IntPtr thgenerator);
        
        /// <summary>
        ///  Populates the tensor with random values using the provided random source generator.
        /// </summary>
        /// <param name="source">The random generator source</param>
        public void Random (RandomGenerator source)
        {
            if (source == null)
                throw new ArgumentNullException (nameof (source));
            TH<#=tname#>Tensor_random (handle, source.handle);
        }

        [DllImport ("caffe2")]
        extern static <#=ttype#> TH<#=tname#>Tensor_clampedRandom (HType handle, IntPtr thgenerator, long min, long max);
        
        /// <summary>
        ///  Populates the tensor with random values from min to max, using the provided random source generator.
        /// </summary>
        /// <param name="source">The random generator source</param>
        /// <param name="min">The lower limit for the values to be generated</param>
        /// <param name="max">The upper limit for the values to be generated</param>
        public void ClampedRandom (RandomGenerator source, long min, long max)
        {
            if (source == null)
                throw new ArgumentNullException (nameof (source));
            TH<#=tname#>Tensor_clampedRandom (handle, source.handle, min, max);
        }

        [DllImport ("caffe2")]
        extern static <#=ttype#> TH<#=tname#>Tensor_cappedRandom (HType handle, IntPtr thgenerator, long max);
        
        /// <summary>
        ///  Populates the tensor with random values from 0 to max, using the provided random source generator.
        /// </summary>
        /// <param name="source">The random generator source</param>
        /// <param name="max">The upper limit for the values to be generated</param>
        public void CappedRandom (RandomGenerator source, long max)
        {
            if (source == null)
                throw new ArgumentNullException (nameof (source));
            TH<#=tname#>Tensor_cappedRandom (handle, source.handle, max);
        }

        [DllImport ("caffe2")]
        extern static <#=ttype#> TH<#=tname#>Tensor_randperm (HType handle, IntPtr thgenerator, long max);
        
        /// <summary>
        ///  Populates the tensor with random values from 0 to n, using the provided random source generator.
        /// </summary>
        /// <param name="source">The random generator source</param>
        /// <param name="max">The upper limit for the values to be generated</param>
        public void RandPerm (RandomGenerator source, long max)
        {
            if (source == null)
                throw new ArgumentNullException (nameof (source));
            TH<#=tname#>Tensor_randperm (handle, source.handle, max);
        }

        [DllImport ("caffe2")]
        extern static <#=ttype#> TH<#=tname#>Tensor_geometric (HType handle, IntPtr thgenerator, double p);
        
        /// <summary>
        ///  Populates the tensor with random values from 0 to n, using the provided random source generator.
        /// </summary>
        /// <param name="source">The random generator source</param>
        /// <param name="p"></param>
        public void Geometric (RandomGenerator source, double p)
        {
            if (source == null)
                throw new ArgumentNullException (nameof (source));
            TH<#=tname#>Tensor_geometric (handle, source.handle, p);
        }
        
        /// <summary>
        ///  Populates the tensor with random values from 0 to n, using a newly initialized Random number geneator.
        /// </summary>
        /// <param name="n">The upper limit for the values to be generated</param>        
        public void Random (long n)
        {
            using (var r = new RandomGenerator ())
                CappedRandom (r, n);
        }

<#
        // Float-specific random distributions.
            if (isFloat) {                    
#>
#if false
        [DllImport ("caffe2")]
        extern static void TH<#=tname#>Tensor_bernoulli_<#=tname#>Tensor (HType self, IntPtr thgenerator, HType p);

        /// <summary>
        ///   Fills the tensor with values according to a Bernoulli distribution.
        /// </summary>
        /// <param name="source">The random generator source</param>
        /// <param name="p"></param>
        public void BernoulliTensor (RandomGenerator source, <#=tname#>Tensor p)
        {
            TH<#=tname#>Tensor_bernoulli_<#=tname#>Tensor(this.handle, source.handle, p.handle);
        }
#endif

        [DllImport ("caffe2")]
        extern static void TH<#=tname#>Tensor_uniform (HType self, IntPtr thgenerator, double min, double max);

        /// <summary>
        ///   Fills the tensor with values according to a Bernoulli distribution.
        /// </summary>
        /// <param name="source">The random generator source</param>
        /// <param name="min">The lower bound for the random number range.</param>
        /// <param name="max">The upper bound for the random number range.</param>
        public void Uniform (RandomGenerator source, double min, double max)
        {
            TH<#=tname#>Tensor_uniform(this.handle, source.handle, min, max);
        }

        [DllImport ("caffe2")]
        extern static void TH<#=tname#>Tensor_exponential (HType self, IntPtr thgenerator, double lambda);

        /// <summary>
        ///   Fills the tensor with values according to a exponential distribution.
        /// </summary>
        /// <param name="source">The random generator source</param>
        /// <param name="lambda"></param>
        public void Exponential (RandomGenerator source, double lambda)
        {
            TH<#=tname#>Tensor_exponential(this.handle, source.handle, lambda);
        }

        [DllImport ("caffe2")]
        extern static void TH<#=tname#>Tensor_cauchy (HType self, IntPtr thgenerator, double median, double sigma);

        /// <summary>
        ///   Fills the tensor with values according to a Cauchy-Lorentz distribution.
        /// </summary>
        /// <param name="source">The random generator source</param>
        /// <param name="median"></param>
        /// <param name="sigma"></param>
        public void Cauchy (RandomGenerator source, double median, double sigma)
        {
            TH<#=tname#>Tensor_cauchy(this.handle, source.handle, median, sigma);
        }

        [DllImport ("caffe2")]
        extern static void TH<#=tname#>Tensor_logNormal (HType self, IntPtr thgenerator, double mean, double stdv);

        /// <summary>
        ///   Fills the tensor with values according to a log-normal distribution.
        /// </summary>
        /// <param name="source">The random generator source</param>
        /// <param name="mean">The mean of the distribution.</param>
        /// <param name="stdv">The standard deviation of the distribution.</param>
        public void LogNormal (RandomGenerator source, double mean, double stdv)
        {
            TH<#=tname#>Tensor_logNormal(this.handle, source.handle, mean, stdv);
        }

        [DllImport ("caffe2")]
        extern static void TH<#=tname#>Tensor_normal (HType self, IntPtr thgenerator, double mean, double stdv);

        /// <summary>
        ///   Fills the tensor with values according to a normal distribution.
        /// </summary>
        /// <param name="source">The random generator source</param>
        /// <param name="mean">The mean of the distribution.</param>
        /// <param name="stdv">The standard deviation of the distribution.</param>
        public void Normal (RandomGenerator source, double mean, double stdv)
        {
            TH<#=tname#>Tensor_normal(this.handle, source.handle, mean, stdv);
        }

        [DllImport ("caffe2")]
        extern static void TH<#=tname#>Tensor_normal_means (HType self, IntPtr thgenerator, HType means, double stdv);

        /// <summary>
        ///   Fills the tensor with values according to a normal distribution. This version uses multiple means.
        /// </summary>
        /// <param name="source">The random generator source</param>
        /// <param name="means">The means of the distribution.</param>
        /// <param name="stdv">The standard deviation of the distribution.</param>
        public void NormalMeans (RandomGenerator source, <#=tname#>Tensor means, double stdv)
        {
            TH<#=tname#>Tensor_normal_means(this.handle, source.handle, means.handle, stdv);
        }

        [DllImport ("caffe2")]
        extern static void TH<#=tname#>Tensor_normal_stddevs (HType self, IntPtr thgenerator, double mean, HType stdvs);

        /// <summary>
        ///   Fills the tensor with values according to a normal distribution. This version uses multiple standard deviations.
        /// </summary>
        /// <param name="source">The random generator source</param>
        /// <param name="mean">The mean of the distribution.</param>
        /// <param name="stdvs">The standard deviations of the distribution.</param>
        public void NormalStdvs (RandomGenerator source, double mean, <#=tname#>Tensor stdvs)
        {
            TH<#=tname#>Tensor_normal_stddevs(this.handle, source.handle, mean, stdvs.handle);
        }

        [DllImport ("caffe2")]
        extern static void TH<#=tname#>Tensor_normal_means_stddevs (HType self, IntPtr thgenerator, HType means, HType stdvs);

        /// <summary>
        ///   Fills the tensor with values according to a normal distribution. This version uses multiple means and standard deviations.
        /// </summary>
        /// <param name="source">The random generator source</param>
        /// <param name="means">The means of the distribution.</param>
        /// <param name="stdvs">The standards deviation of the distribution.</param>
        public void NormalMeansStdvs (RandomGenerator source, <#=tname#>Tensor means, <#=tname#>Tensor stdvs)
        {
            TH<#=tname#>Tensor_normal_means_stddevs(this.handle, source.handle, means.handle, stdvs.handle);
        }

        [DllImport ("caffe2")]
        extern static void TH<#=tname#>Tensor_multinomial (HType self, IntPtr thgenerator, HType prob_dist, int n_sample, int with_replacement);

        /// <summary>
        ///   Fills the tensor with values according to a multinomial distribution.
        /// </summary>
        /// <param name="source">The random generator source</param>
        /// <param name="prob_dist">The probability for each bucket.</param>
        /// <param name="n_sample">The number of samples to generate.</param>
        /// <param name="with_replacement"></param>
        public void Multinomial (RandomGenerator source, <#=tname#>Tensor prob_dist, int n_sample, int with_replacement)
        {
            TH<#=tname#>Tensor_multinomial(this.handle, source.handle, prob_dist.handle, n_sample, with_replacement);
        }
<#          } /* if */ #>
        
        /// <summary>
        ///   Get a string representation of the tensor.
        /// </summary>
        public override string ToString ()
        {
            var n = Dimensions;
            if (n == 0)
                    return "[]";

            StringBuilder sb = new StringBuilder ("[");
            for (int i = 0; i < n; i++) {
                    sb.Append (GetTensorDimension (i));
                    if (i + 1 < n)
                            sb.Append ("x");
            }
            sb.Append ("]");
            return sb.ToString ();
        }
<#
        // Idiom Op (Target, Source, Scalar)
        
            foreach (var op in new [] 
                { "Add", "Sub", "Mul", "Div", "LShift", "RShift", "Fmod", "Remainder", "BitAnd", "BitOr", "BitXor"}){
                
                // BitOr and BitXor not supported for floating point values, rather than
                // letting the runtime assert, do not surface the API.
                if ((op == "BitOr" || op == "BitXor") && isFloat)
                    continue;
#>                
        [DllImport ("caffe2")]
        extern static void TH<#=tname#>Tensor_<#=op.ToLower()#> (HType result, HType source, <#=ttype#> value);
        
        // Not married to xthis yet - we have a few ways of solving this, sometimes
        // we could avoid allocation, but the API is ugly.  Or we could not have side-effects
        // which can also be surprising
        
        /// <summary>
        ///   Performs the <#=op#> operation on each element of the source with the
        ///   provided scalar.   The result tensor specified as the last parameters
        ///   is resized to match the source.
        /// </summary>
        /// <remarks>
        ///    For each element in the <see paramref="source"/> performs the <#=op#> operation
        ///    with <see paramref="value"/>.   The result is stored in the <see paramref="result"/>
        ///    tensor.
        /// </remarks>
        /// <param name="source">Source tensor on which the operation will take place.</param>
        /// <param name="value">The scalar value that the operation uses.</param>
        /// <param name="result">The tensor where the result will be placed</param>
        public static void <#=op#> (<#=tname#>Tensor source, <#=ttype#> value, <#=tname#>Tensor result)
        {
            // Arguments swapped to match Func<.., TResult> 
            TH<#=tname#>Tensor_<#=op.ToLower()#> (result.handle, source.handle, value);
        }
        
        /// <summary>
        ///   Performs the <#=op#> operation on each element of the tensor with the
        ///   <see paramref="value"/> and returns a new tensor with the result.
        /// </summary>
        /// <returns>
        ///   This returns a new tensor with the same shape as the tensor this operates on.
        /// </returns>
        /// <remarks>
        ///   If you want to avoid the allocation of a new tensor, you can use the 
        ///   alternative method <see cref="M:PytorchSharp.<#=op#>(PytorchSharp.<#=tname#>Tensor, <#=tname#>, PytorchSharp.<#=tname#>)"/>.
        /// </remarks>
        public <#=tname#>Tensor <#=op#> (<#=ttype#> value)
        {
            var result = new <#=tname#>Tensor ();
            <#=op#> (this, value, result);
            return result;
        }
<#          } /* foreach */ #>

<#
        // Idiom Op (Result, T, Scalar, Source2)
        
            foreach (var op in new [] { "CAdd", "CSub" }){
            
#>                
        [DllImport ("caffe2")]
        extern static void TH<#=tname#>Tensor_<#=op.ToLower()#> (HType result, HType t, <#=ttype#> value, HType src);
        /// <summary>
        ///   Performs the <#=op#> operation on each element of the tensor with the
        ///   <see paramref="value"/> and returns a new tensor with the result.
        ///   where the result is t[idx] + value * src[idx]
        /// </summary>
        /// <returns>
        ///   This returns a new tensor with the same shape as the tensor this operates on.
        /// </returns>
        public <#=tname#>Tensor <#=op#> (<#=ttype#> value, <#=tname#>Tensor src)
        {
            if (src == null)
                throw new ArgumentNullException (nameof (src));
            var result = new <#=tname#>Tensor ();
            TH<#=tname#>Tensor_<#=op.ToLower()#> (result.handle, this.handle, value, src.handle);
            return result;
        }

<#          } /* foreach */ #>

<#
        // Idiom Op (Result)
            if (isFloat){
            foreach (var opdoc in new [] { 
                new { FloatOnly=true,  Name="Sigmoid", CName="", Doc="sigmoid of the elements of" },
                new { FloatOnly=true,  Name="Log", CName="", Doc="natural logarithm of the elements of" },
                new { FloatOnly=true,  Name="Lgamma", CName="", Doc="" },
                new { FloatOnly=true,  Name="Digamma", CName="", Doc="" },
                new { FloatOnly=true,  Name="Trigamma", CName="", Doc="" },
                new { FloatOnly=true,  Name="Polygamma", CName="", Doc="" },
                new { FloatOnly=true,  Name="Log10", CName="", Doc="ten-based logarithm of the elements of" },
                new { FloatOnly=true,  Name="Log1p", CName="", Doc="logarithm of 1 + each element of" },
                new { FloatOnly=true,  Name="Log2", CName="", Doc="two-based logarithm of the elements of" },
                new { FloatOnly=true,  Name="Exp", CName="", Doc="exponential of the elements of" },
                new { FloatOnly=true,  Name="Expm1", CName="", Doc="the exponential of the elements minus 1 of" },
                new { FloatOnly=true,  Name="Cos", CName="", Doc="cosine of each element of" },
                new { FloatOnly=true,  Name="Acos", CName="", Doc="arccosine of each element of" },
                new { FloatOnly=true,  Name="Cosh", CName="", Doc="hyerbolic cosine of each element of" },
                new { FloatOnly=true,  Name="Sin", CName="", Doc="sine of each element of" },
                new { FloatOnly=true,  Name="Asin", CName="", Doc="arcsine of each element of" },
                new { FloatOnly=true,  Name="Sinh", CName="", Doc="hyperbolic sine of each element of" },
                new { FloatOnly=true,  Name="Tan", CName="", Doc="tangent of each element of" },
                new { FloatOnly=true,  Name="Atan", CName="", Doc="arctangent of each element of" },
                new { FloatOnly=true,  Name="Atan2", CName="", Doc="arctangent of each element of" },
                new { FloatOnly=true,  Name="Tanh", CName="", Doc="hyperbolic tangent of each element of" },
                new { FloatOnly=true,  Name="Erf", CName="", Doc="error function of each element of" },
                new { FloatOnly=true,  Name="Erfc", CName="", Doc="complementary error function of each element of" },
                new { FloatOnly=true,  Name="Erfinv", CName="", Doc="inverse error function of each element of" },
                new { FloatOnly=true,  Name="Sqrt", CName="", Doc="square root" },
                new { FloatOnly=true,  Name="Rsqrt", CName="", Doc="reciprocal of the square root of the elements of" },
                new { FloatOnly=true,  Name="Ceil", CName="", Doc="values rounded up to the nearest integer of the elements of" },
                new { FloatOnly=true,  Name="Floor", CName="", Doc="values rounded down to the nearest integer of the elements of" },
                new { FloatOnly=true,  Name="Round", CName="", Doc="values rounded to the nearest integer of the elements of" },
                new { FloatOnly=false, Name="Abs", CName="", Doc="absolute values of the elements of" },
                new { FloatOnly=true,  Name="Trunc", CName="", Doc="truncated integer values of the elements of" },
                new { FloatOnly=true,  Name="Frac", CName="", Doc="fractional portion of the elements of" },
                new { FloatOnly=false, Name="cinv", CName="", Doc="inverse value (1/x) of the elements of" },
                new { FloatOnly=false, Name="neg", CName="", Doc="inverted sign of the elements of" },
                new { FloatOnly=false, Name="ZerosLike", CName="zerosLike", Doc="zero-filled values of the same type as " },
                new { FloatOnly=false, Name="OnesLike", CName="onesLike", Doc="one-filled values of the same type as" },
                }){
                var op = opdoc.Name;
                var cname = (string.IsNullOrEmpty(opdoc.CName)) ? op.ToLower() : opdoc.CName;
                var doc = opdoc.Doc == "" ? opdoc.Name : opdoc.Doc;
                if (opdoc.FloatOnly && !isFloat)
                    continue;
#>                
        [DllImport ("caffe2")]
        extern static void TH<#=tname#>Tensor_<#=cname#> (HType result, HType t);
        
        /// <summary>
        ///   Returns a new tensor with the <#=doc#> <see paramref="src"/>
        /// </summary>
        /// <returns>
        ///   This returns a new tensor with the same shape as the tensor this operates on.
        /// </returns>
        public <#=tname#>Tensor <#=op#> ()
        {
            var result = new <#=tname#>Tensor ();
            TH<#=tname#>Tensor_<#=cname#> (result.handle, this.handle);
            return result;
        }

<#          } /* foreach */ } #>

<#
        // Idiom Op (Result, T, Scalar, Source2)
            if (isFloat) {
#>                
        [DllImport ("caffe2")]
        extern static void TH<#=tname#>Tensor_pow (HType result, HType x, <#=ttype#> y);

        /// <summary>
        ///   Returns a new tensor with <see paramref="this"/> raised to the power of <see paramref="y"/>.
        /// </summary>
        /// <param name="y">The exponent.</param>
        public <#=tname#>Tensor Pow (<#=ttype#> y)
        {
            var result = new <#=tname#>Tensor ();
            TH<#=tname#>Tensor_pow (result.handle, this.handle, y);
            return result;
        }

        [DllImport ("caffe2")]
        extern static void TH<#=tname#>Tensor_tpow (HType result, <#=ttype#> x, HType y);

        /// <summary>
        ///   Returns a new tensor with <see paramref="x"/> raised to the power of <see paramref="this"/>.
        /// </summary>
        /// <param name="x">The base.</param>
        public <#=tname#>Tensor TPow (<#=ttype#> x)
        {
            var result = new <#=tname#>Tensor ();
            TH<#=tname#>Tensor_tpow (result.handle, x, this.handle);
            return result;
        }

<#          } /* if */ #>

        [DllImport ("caffe2")]
        extern static <#=accreal#> TH<#=tname#>Tensor_dot (HType self, HType other);
        
        /// <summary>
        ///   Returns the tensor product between this tensor and the provided one
        /// </summary>
        /// <param name="src">The right-hand-side operand.</param>
        /// <returns>
        ///   The dot product
        /// </returns>
        public <#=accreal#> Dot (<#=tname#>Tensor src)
        {
            if (src == null)
                throw new ArgumentNullException (nameof (src));
           
            return TH<#=tname#>Tensor_dot (this.handle, src.handle);
        }

        [DllImport ("caffe2")]
        extern static void TH<#=tname#>Tensor_match (HType result, HType m1, HType m2, <#=ttype#> gain);
        
        /// <summary>
        ///   Match
        /// </summary>
        /// <param name="m2"></param>
        /// <param name="gain"></param>
        /// <returns>
        ///   This returns a new tensor with the same shape as the tensor this operates on.
        /// </returns>
        public <#=tname#>Tensor Match (<#=tname#>Tensor m2, <#=ttype#> gain)
        {
            if (m2 == null)
                throw new ArgumentNullException (nameof (m2));
            var result = new <#=tname#>Tensor ();
            TH<#=tname#>Tensor_match (result.handle, this.handle, m2.handle, gain);
            return result;
        }
<#
        // Idiom Op (Result, Tensor, Tensor 
        
            foreach (var opdoc in new [] { 
                new { Name="CMul", CName= "", ByteResult=false, Doc="element wise multiplication" },
                new { Name="CPow", CName= "", ByteResult=false, Doc="element-wise power operation" },
                new { Name="CDiv", CName= "", ByteResult=false, Doc="element-wise division " },
                new { Name="CLShift", CName= "", ByteResult=false, Doc="left shift operation of each element" },
                new { Name="CFMod", CName= "", ByteResult=false, Doc="element-wide remainder of the division (rounded towards zero)" },
                new { Name="CRemainder", CName= "", ByteResult=false, Doc="element-wise remainder of the division (rounded to nearest)" },
                new { Name="CBitAnd", CName= "", ByteResult=false, Doc="bitwise and operation of each element " },
                new { Name="CBitOr", CName= "", ByteResult=false, Doc="bitwise or operation of each element " },
                new { Name="CBitXor", CName= "", ByteResult=false, Doc="bitwise xor operation of each element " },
                new { Name="CMax", CName= "", ByteResult=false, Doc="" },
                new { Name="CMin", CName= "", ByteResult=false, Doc="" },
                new { Name="LtTensor", CName= "ltTensor", ByteResult=true, Doc="Compare two tensors for '<' and produce a byte tensor with the logical result." },
                new { Name="LeTensor", CName= "leTensor", ByteResult=true, Doc="Compare two tensors for '<=' and produce a byte tensor with the logical result." },
                new { Name="GtTensor", CName= "gtTensor", ByteResult=true, Doc="Compare two tensors for '>' and produce a byte tensor with the logical result." },
                new { Name="GeTensor", CName= "geTensor", ByteResult=true, Doc="Compare two tensors for '>=' and produce a byte tensor with the logical result." },
                new { Name="EqTensor", CName= "eqTensor", ByteResult=true, Doc="Compare two tensors for equality and produce a byte tensor with the logical result." },
                new { Name="NeTensor", CName= "neTensor", ByteResult=true, Doc="Compare two tensors and inequality and produce a byte tensor with the logical result." },
                new { Name="LtTensorT", CName= "ltTensorT", ByteResult=false, Doc="Compare two tensors for '<' and produce a tensor with the logical result." },
                new { Name="LeTensorT", CName= "leTensorT", ByteResult=false, Doc="Compare two tensors for '<=' and produce a tensor with the logical result." },
                new { Name="GtTensorT", CName= "gtTensorT", ByteResult=false, Doc="Compare two tensors for '>' and produce a tensor with the logical result." },
                new { Name="GeTensorT", CName= "geTensorT", ByteResult=false, Doc="Compare two tensors for '>=' and produce a tensor with the logical result." },
                new { Name="EqTensorT", CName= "eqTensorT", ByteResult=false, Doc="Compare two tensors for equality and produce a tensor with the logical result." },
                new { Name="NeTensorT", CName= "neTensorT", ByteResult=false, Doc="Compare two tensors and inequality and produce a tensor with the logical result." },
                }){
                var op = opdoc.Name;
                var doc = opdoc.Doc;
                var cname = (string.IsNullOrEmpty(opdoc.CName)) ? op.ToLower() : opdoc.CName;
                var resultType = opdoc.ByteResult ? "ByteTensor" : tname +"Tensor";
                var resultHType = opdoc.ByteResult ? "ByteTensor.HType" : "HType";

#>                
        [DllImport ("caffe2")]
        extern static void TH<#=tname#>Tensor_<#=cname#> (<#=resultHType#> result, HType t, HType src);
        
        /// <summary>
        ///   Performs an <#=op#> of the tensor with the provided 
        ///   <see paramref="src"/> tensor and returns a new tensor with the result.
        /// </summary>
        /// <param name="src">The right-hand-side operand.</param>
        /// <returns>
        ///   This returns a new tensor with the same shape as the tensor this operates on.
        /// </returns>
        public <#=resultType#> <#=op#> (<#=tname#>Tensor src)
        {
            if (src == null)
                throw new ArgumentNullException (nameof (src));
            var result = new <#=resultType#> ();
            TH<#=tname#>Tensor_<#=cname#> (result.handle, this.handle, src.handle);
            return result;
        }

<#          } /* foreach */ #>
<#
        // Idiom Op (Result, Tensor, scalar 
        
            foreach (var opdoc in new [] { 
                new { Name="CMaxValue", CName= "cmaxValue", ByteResult=false, Doc="" },
                new { Name="CMinValue", CName= "cminValue", ByteResult=false, Doc="" },
                new { Name="LtValue", CName= "ltValue", ByteResult=true, Doc="Compare a tensor and a scalar for '<' and produce a byte tensor with the logical result." },
                new { Name="LeValue", CName= "leValue", ByteResult=true, Doc="Compare a tensor and a scalar for '<=' and produce a byte tensor with the logical result." },
                new { Name="GtValue", CName= "gtValue", ByteResult=true, Doc="Compare a tensor and a scalar for '>' and produce a byte tensor with the logical result." },
                new { Name="GeValue", CName= "geValue", ByteResult=true, Doc="Compare a tensor and a scalar for '>=' and produce a byte tensor with the logical result." },
                new { Name="EqValue", CName= "eqValue", ByteResult=true, Doc="Compare a tensor and a scalar for equality and produce a byte tensor with the logical result." },
                new { Name="NeValue", CName= "neValue", ByteResult=true, Doc="Compare a tensor and a scalar and inequality and produce a byte tensor with the logical result." },
                new { Name="LtValueT", CName= "ltValueT", ByteResult=false, Doc="Compare a tensor and a scalar for '<' and produce a tensor with the logical result." },
                new { Name="LeValueT", CName= "leValueT", ByteResult=false, Doc="Compare a tensor and a scalar for '<=' and produce a tensor with the logical result." },
                new { Name="GtValueT", CName= "gtValueT", ByteResult=false, Doc="Compare a tensor and a scalar for '>' and produce a tensor with the logical result." },
                new { Name="GeValueT", CName= "geValueT", ByteResult=false, Doc="Compare a tensor and a scalar for '>=' and produce a tensor with the logical result." },
                new { Name="EqValueT", CName= "eqValueT", ByteResult=false, Doc="Compare a tensor and a scalar for equality and produce a tensor with the logical result." },
                new { Name="NeValueT", CName= "neValueT", ByteResult=false, Doc="Compare a tensor and a scalar and inequality and produce a tensor with the logical result." },
                }){
                var op = opdoc.Name;
                var doc = opdoc.Doc;
                var cname = (string.IsNullOrEmpty(opdoc.CName)) ? op.ToLower() : opdoc.CName;
                var resultType = opdoc.ByteResult ? "ByteTensor" : tname +"Tensor";
                var resultHType = opdoc.ByteResult ? "ByteTensor.HType" : "HType";
            
#>                
        [DllImport ("caffe2")]
        extern static void TH<#=tname#>Tensor_<#=cname#> (<#=resultHType#> result, HType t, <#=ttype#> value);
        
        /// <summary>
        ///   Performs an <#=op#> of the tensor with the provided 
        ///   <see paramref="src"/> tensor and returns a new tensor with the result.
        /// </summary>
        /// <param name="src">The right-hand-side operand.</param>
        /// <returns>
        ///   This returns a new tensor with the same shape as the tensor this operates on.
        /// </returns>
        public <#=resultType#> <#=op#> (<#=ttype#> src)
        {
            var result = new <#=resultType#> ();
            TH<#=tname#>Tensor_<#=cname#> (result.handle, this.handle, src);
            return result;
        }

<#          } /* foreach */ #>
        [DllImport ("caffe2")]
        extern static void TH<#=tname#>Tensor_lerp (HType result, HType self, HType other, <#=ttype#> weight);
        
        /// <summary>
        ///   Does a linear interpolation of two tensors based on a scalar weight and returns the resulting tensor.
        /// </summary>
        /// <param name="other">The right-hand-side operand.</param>
        /// <param name="weight">The scale factor.</param>
        /// <returns>The tensor resulting from the linear interpolation.</returns>
        /// <remarks>
        ///   The element-wise calculation is: result = this + scale * (this - other)
        /// </remarks>
        public <#=tname#>Tensor LERP (<#=tname#>Tensor other, <#=ttype#> weight)
        {
            if (other == null)
                throw new ArgumentNullException (nameof (other));
            var result = new <#=tname#>Tensor();
            TH<#=tname#>Tensor_lerp (result.handle, this.handle, other.handle, weight);
            return result;
        }

        [DllImport ("caffe2")]
        extern static int TH<#=tname#>Tensor_equal (HType t, HType src);
        
        /// <summary>
        ///   Compare the tensor with another for complete equality.
        /// </summary>
        /// <param name="other">The right-hand-side operand.</param>
        public bool Equal (<#=tname#>Tensor other)
        {
            if (other == null)
                throw new ArgumentNullException (nameof (other));
            return 0 != TH<#=tname#>Tensor_equal (this.handle, other.handle);
        }
<#
        // Idiom Op (Result, Tensor, scalar, scalar 
        
            foreach (var opdoc in new [] { 
                new { Name="AddScaled", CName= "add_scaled", Doc="" },
                new { Name="SubScaled", CName= "sub_scaled", Doc="" },
                new { Name="Clamp", CName= "", Doc="Clip the input elements to a range." },
                }){
                var op = opdoc.Name;
                var doc = opdoc.Doc;
                var cname = (string.IsNullOrEmpty(opdoc.CName)) ? op.ToLower() : opdoc.CName;
                var resultType = tname +"Tensor";
                var resultHType = "HType";
            
#>                
        [DllImport ("caffe2")]
        extern static void TH<#=tname#>Tensor_<#=cname#> (HType result, HType t, <#=ttype#> value1, <#=ttype#> value2);
        
        /// <summary>
        ///   Performs an <#=op#> of the tensor with the provided 
        ///   <see paramref="src"/> tensor and returns a new tensor with the result.
        /// </summary>
        /// <param name="value1"></param>
        /// <param name="value2"></param>
        /// <returns>
        ///   This returns a new tensor with the same shape as the tensor this operates on.
        /// </returns>
        public <#=resultType#> <#=op#> (<#=ttype#> value1, <#=ttype#> value2)
        {
            var result = new <#=resultType#> ();
            TH<#=tname#>Tensor_<#=cname#> (result.handle, this.handle, value1, value2);
            return result;
        }

<#          } /* foreach */ #>
<#
        // Idiom Op (Result, Tensor, Scalar, Tensor, Tensor)
        
            foreach (var opdoc in new [] { 
                new { Name="AddCMul", Doc="" },
                new { Name="AddCDiv", Doc="" },
                }){
                var op = opdoc.Name;
                var doc = opdoc.Doc;
            
#>                
        [DllImport ("caffe2")]
        extern static void TH<#=tname#>Tensor_<#=op.ToLower()#> (HType result, HType t, <#=ttype#> value, HType src1, HType src2);
        
        /// <summary>
        ///   Performs <#=op#> of the tensor with the provided 
        ///   <see paramref="src1"/> and <see paramref="src1"/> tensors and returns a new tensor with the result.
        /// </summary>
        /// <param name="value"></param>
        /// <param name="src1"></param>
        /// <param name="src2"></param>
        /// <returns>
        ///   This returns a new tensor with the same shape as the tensor this operates on.
        /// </returns>
        public <#=tname#>Tensor <#=op#> (<#=ttype#> value, <#=tname#>Tensor src1, <#=tname#>Tensor src2)
        {
            if (src1 == null)
                throw new ArgumentNullException (nameof (src1));
            if (src2 == null)
                throw new ArgumentNullException (nameof (src2));
            var result = new <#=tname#>Tensor ();
            TH<#=tname#>Tensor_<#=op.ToLower()#> (result.handle, this.handle, value, src1.handle, src2.handle);
            return result;
        }

<#          } /* foreach */ #>
<#
        // Idiom Op (Result, Scalar, Tensor, Scalar, Tensor, Tensor)
        
            foreach (var opdoc in new [] { 
                new { 
                    Name="AddMV", Doc="Performs a matrix-vector product of the matrix mat and the vector vec.  This vector tensor is added to the final result.", 
                    arg1="mat", arg1Doc="Matrix to be multiplied",
                    arg2="vec", arg2Doc="Vector to be multiplied",
                    Remarks="If mat is a (n×m) tensor, vec is a 1-D tensor of size m, then tensor must be broadcastable with a 1-D tensor of size n and out will be 1-D tensor of size n.\n"+
                            "alpha and beta are scaling factors on matrix-vector product between mat and vec and the added tensor tensor respectively.\n" +
                            "For inputs of type FloatTensor or DoubleTensor, arguments beta and alpha must be real numbers, otherwise they should be integers.",
                    Returns="β tensor+α (mat@vec)"
                    },
                new { 
                    Name="AddMM", Doc="Performs a matrix multiplication of the matrices mat1 and mat2. This matrix tensor is added to the final result.",
                    arg1="mat1", arg1Doc="First matrix to  be multiplied",
                    arg2="mat2", arg2Doc="Second matrix to  be multiplied",
                    Remarks="If mat1 is a (n×m) tensor, mat2 is a (m×p) tensor, then this tensor must be broadcastable with a (n×p) tensor and out will be a (n×p) tensor.\n" +
                            "alpha and beta are scaling factors on matrix-vector product between mat1 and :attr`mat2` and the added matrix mat respectively.",
                    Returns="β mat+α (mat1i@mat2i)"
                    },
                new { 
                    Name="AddBMM", Doc="Performs a batch matrix-matrix product of matrices stored in batch1 and batch2, with a reduced add step (all matrix multiplications get accumulated along the first dimension).  This tensor is added to the final result.",
                    arg1="batch1", arg1Doc="the first batch of matrices to be multiplied",
                    arg2="batch2", arg2Doc="the second batch of matrices to be multiplied",
                    Remarks="batch1 and batch2 must be 3-D tensors each containing the same number of matrices.\n" +
                            "If batch1 is a (b×n×m) tensor, batch2 is a (b×m×p) tensor, the tensor instance must be broadcastable with a (n×p) tensor and out will be a (n×p) tensor.\n" +
                            "For inputs of type FloatTensor or DoubleTensor, arguments beta and alpha must be real numbers, otherwise they should be integers.",
                    Returns="β mat+α (∑i=0bbatch1i@batch2i)"
                    },
                new { 
                    Name="AddR", Doc="Performs the outer-product of vectors vec1 and vec2 and adds it to the matrix represented by this tensor." ,
                    arg1="vec1", arg1Doc="the first vector of the outer product",
                    arg2="vec2", arg2Doc="the second vector of the outer product",
                    Remarks="Optional values beta and alpha are scaling factors on the outer product between vec1 and vec2 and the added matrix mat respectively.\n" +
                    "If vec1 is a vector of size n and vec2 is a vector of size m, then mat must be broadcastable with a matrix of size (n×m) and out will be a matrix of size (n×m).\n" +
                    "For inputs of type FloatTensor or DoubleTensor, arguments beta and alpha must be real numbers, otherwise they should be integers",
                    Returns="β mat+α (vec1⊗vec2)"
                    },
                new { 
                    Name="BAddBMM", Doc="Performs a batch matrix-matrix product of matrices in batch1 and batch2.  This tensor is added to the final result.",
                    arg1="batch1", arg1Doc="the first batch of matrices to be multiplied",
                    arg2="batch2", arg2Doc="the second batch of matrices to be multiplied",
                    Remarks="batch1 and batch2 must be 3-D tensors each containing the same number of matrices." +
                    "If batch1 is a (b×n×m) tensor, batch2 is a (b×m×p) tensor, then instance tensor must be broadcastable with a (b×n×p) tensor and out will be a (b×n×p) tensor. Both alpha and beta mean the same as the scaling factors used in Addbmm()." +
                    "For inputs of type FloatTensor or DoubleTensor, arguments beta and alpha must be real numbers, otherwise they should be integers.",
                    Returns="β mati+α (batch1i@batch2i)"
                    },
                }){
                var op = opdoc.Name;
                var doc = opdoc.Doc;
                var arg1 = opdoc.arg1;
                var arg2 = opdoc.arg2;
                var arg1Doc = opdoc.arg1Doc;
                var arg2Doc = opdoc.arg2Doc;
                var returns = opdoc.Returns;
                var remarks = "";
                foreach (var j in opdoc.Returns.Split ('\n')) 
                    remarks += "/// <para>" + j + "</para>\n";
                remarks.Trim ();
#>                
        [DllImport ("caffe2")]
        extern static void TH<#=tname#>Tensor_<#=op.ToLower()#> (HType result, <#=ttype#> beta, HType t, <#=ttype#> alpha, HType src1, HType src2);
        
        /// <summary>
        ///   Performs <#=op#> of the tensor with the provided 
        ///   <see paramref="src1"/> and <see paramref="src1"/> tensors and returns a new tensor with the result.
        /// </summary>
        /// <param name="beta">Multiplier for this tensor (β).</param>
        /// <param name="alpha">Multiplier for <#=arg1#>x<#=arg2#> (α)</param>
        /// <param name="<#=arg1#>"><#=arg1Doc#></param>
        /// <param name="<#=arg2#>"><#=arg2Doc#></param>
        /// <remarks>
        <#=remarks#>        /// </remarks>
        /// <returns>
        ///   <#=returns#>
        /// </returns>
        public <#=tname#>Tensor <#=op#> (<#=ttype#> beta, <#=ttype#> alpha, <#=tname#>Tensor <#=arg1#>, <#=tname#>Tensor <#=arg2#>)
        {
            if (<#=arg1#> == null)
                throw new ArgumentNullException (nameof (<#=arg1#>));
            if (<#=arg2#> == null)
                throw new ArgumentNullException (nameof (<#=arg2#>));
            var result = new <#=tname#>Tensor ();
            TH<#=tname#>Tensor_<#=op.ToLower()#> (result.handle, beta, this.handle, alpha, <#=arg1#>.handle, <#=arg2#>.handle);
            return result;
        }

<#          } /* foreach */ #>
<#
        // Idiom Op (Result, Tensor, Tensor 
        
            foreach (var opdoc in new [] { 
                new { Name="MinAll", Doc="minimum value", Ret=ttype },
                new { Name="MaxAll", Doc="maximum value", Ret=ttype },
                new { Name="MedianAll", Doc="median", Ret=ttype },
                new { Name="SumAll", Doc="sum", Ret=accreal},
                new { Name="ProdAll", Doc="product", Ret=accreal },
                }){
                var op = opdoc.Name;
                var doc = opdoc.Doc;
                var ret = opdoc.Ret;
#> 
        [DllImport ("caffe2")]
        extern static <#=ret#> TH<#=tname#>Tensor_<#=op.ToLower()#> (HType result);

        /// <summary>
        ///   Returns the <#=doc#> of the elements in the tensor.
        /// </summary>
        /// <returns>
        ///   The <#=doc#> of the tensor.
        /// </returns>
        public <#=ret#> <#=op#> ()
        {
            return TH<#=tname#>Tensor_<#=op.ToLower()#> (this.handle);
        }
<#          } /* foreach */ #>

<#
        // Idiom Op (Result, Scalar, Scalar, Long)
            if (isFloat) {
            foreach (var opdoc in new [] { 
                new { Name="Linspace", Doc="" },
                new { Name="Logspace", Doc="" },
                }){
                var op = opdoc.Name;
                var doc = opdoc.Doc;
            
#>                
        [DllImport ("caffe2")]
        extern static void TH<#=tname#>Tensor_<#=op.ToLower()#> (HType result, <#=ttype#> a, <#=ttype#> b, long n);
        
        /// <summary>
        ///   Performs <#=op#> of the tensor with the provided 
        ///   <see paramref="src1"/> and <see paramref="src1"/> tensors and returns a new tensor with the result.
        /// </summary>
        /// <param name="a"></param>
        /// <param name="b"></param>
        /// <param name="n"></param>
        /// <returns>
        ///   This returns a new tensor with the same shape as the tensor this operates on.
        /// </returns>
        public <#=tname#>Tensor <#=op#> (<#=ttype#> a, <#=ttype#> b, long n)
        {
            var result = new <#=tname#>Tensor ();
            TH<#=tname#>Tensor_<#=op.ToLower()#> (result.handle, a, b, n);
            return result;
        }

<#          } /* foreach */ }#>

        [DllImport ("caffe2")]
        extern static void TH<#=tname#>Tensor_indexSelect (HType tensor, HType src, int dim, LongTensor.HType index);
        
        /// <summary>
        ///   Returns a new Tensor which indexes the original Tensor along dimension dim
        ///   using the entries in index.  The returned Tensor has the same number of dimensions as the 
        ///   original Tensor. The returned Tensor does not use the same storage as the original Tensor.
        /// </summary>
        /// <param name="dim">Dimension to select</param>
        /// <param name="index">Entries to extract</param>
        public <#=tname#>Tensor IndexSelect (int dim, LongTensor index)
        {
            if (index == null)
                throw new ArgumentNullException (nameof (index));
             
            var res = new <#=tname#>Tensor ();
            TH<#=tname#>Tensor_indexSelect (res.handle, handle, dim, index.handle);
            return res;
        }
        
        [DllImport ("caffe2")]
        extern static void TH<#=tname#>Tensor_indexCopy (HType tensor, int dim, LongTensor.HType index, HType src);
        
        /// <summary>
        ///   Copies the elements of tensor into the original tensor by selecting the indices in the order 
        ///   given in index. The shape of tensor must exactly match the elements indexed or an error will be thrown.
        /// </summary>
        /// <param name="dim">Dimension to select for the copy</param>
        /// <param name="index">Entries to copy</param>
        /// <param name="src">Tensor to copy the data from.</param>
        public void IndexCopy (int dim, LongTensor index, <#=tname#>Tensor src)
        {
            if (src == null)
                throw new ArgumentNullException (nameof (src));
            if (index == null)
                throw new ArgumentNullException (nameof (index));
            
            TH<#=tname#>Tensor_indexCopy (handle, dim, index.handle, src.handle);
        }

        [DllImport ("caffe2")]
        extern static void TH<#=tname#>Tensor_indexAdd (HType tensor, int dim, LongTensor.HType index, HType src);
        
        /// <summary>
        ///   Adds the elements of tensor into the original tensor by selecting the indices in the order 
        ///   given in index. The shape of tensor must exactly match the elements indexed or an error will be thrown.
        /// </summary>
        /// <param name="dim">Dimension to select for the add</param>
        /// <param name="index">Entries to copy</param>
        /// <param name="src">Tensor to copy the data from.</param>
        public void IndexAdd (int dim, LongTensor index, <#=tname#>Tensor src)
        {
            if (src == null)
                throw new ArgumentNullException (nameof (src));
            if (index == null)
                throw new ArgumentNullException (nameof (index));
            TH<#=tname#>Tensor_indexAdd (handle, dim, index.handle, src.handle);
        }

        [DllImport ("caffe2")]
        extern static void TH<#=tname#>Tensor_indexFill (HType tensor, int dim, LongTensor.HType index, <#=ttype#> value);
        
        /// <summary>
        ///   Uses the given value to overwrite the original tensor by selecting the indices in the order 
        ///   given in index. The shape of tensor must exactly match the elements indexed or an error will be thrown.
        /// </summary>
        /// <param name="dim">Dimension to select for the fill</param>
        /// <param name="index">Entries to copy</param>
        /// <param name="value">The value to write.</param>
        public void IndexFill (int dim, LongTensor index, <#=ttype#> value)
        {
            if (index == null)
                throw new ArgumentNullException (nameof (index));
            TH<#=tname#>Tensor_indexFill (handle, dim, index.handle, value);
        }

        [DllImport ("caffe2")]
        extern static void TH<#=tname#>Tensor_take (HType self, HType src, LongTensor.HType index);

        /// <summary>
        ///   Take
        /// </summary>        
        /// <param name="src"></param>
        /// <param name="index">Indices of entries to copy.</param>
        public void Take (<#=tname#>Tensor src, LongTensor index)
        {
            if (src == null)
                throw new ArgumentNullException (nameof (src));
            if (index == null)
                throw new ArgumentNullException (nameof (index));
            TH<#=tname#>Tensor_take (handle, src.handle, index.handle);
        }

        [DllImport ("caffe2")]
        extern static void TH<#=tname#>Tensor_put (HType self, LongTensor.HType index, HType src, int accumulate);

        /// <summary>
        ///   Put
        /// </summary>
        /// <param name="index">Indices of entries to copy.</param>
        /// <param name="src"></param>
        /// <param name="accumulate"></param>
        public void Put (LongTensor index, <#=tname#>Tensor src, bool accumulate)
        {
            if (src == null)
                throw new ArgumentNullException (nameof (src));
            if (index == null)
                throw new ArgumentNullException (nameof (index));
            TH<#=tname#>Tensor_put (handle, index.handle, src.handle, accumulate?1:0);
        }

        [DllImport ("caffe2")]
        extern static void TH<#=tname#>Tensor_gather (HType self, HType src, int dim, LongTensor.HType index);

        /// <summary>
        ///   Gather
        /// </summary>
        /// <param name="src"></param>
        /// <param name="dim"></param>
        /// <param name="index">Indices of entries to copy.</param>
        public void Gather (<#=tname#>Tensor src, int dim, LongTensor index)
        {
            if (src == null)
                throw new ArgumentNullException (nameof (src));
            if (index == null)
                throw new ArgumentNullException (nameof (index));
            TH<#=tname#>Tensor_gather (handle, src.handle, dim, index.handle);
        }

        [DllImport ("caffe2")]
        extern static void TH<#=tname#>Tensor_scatter (HType self, int dim, LongTensor.HType index, HType src);

        /// <summary>
        ///   Scatter
        /// </summary>
        /// <param name="dim"></param>
        /// <param name="index">Indices of entries to copy.</param>
        /// <param name="src"></param>
        public void Scatter (int dim, LongTensor index, <#=tname#>Tensor src)
        {
            if (src == null)
                throw new ArgumentNullException (nameof (src));
            if (index == null)
                throw new ArgumentNullException (nameof (index));
            TH<#=tname#>Tensor_scatter (handle, dim, index.handle, src.handle);
        }

        [DllImport ("caffe2")]
        extern static void TH<#=tname#>Tensor_scatterAdd (HType self, int dim, LongTensor.HType index, HType src);

        /// <summary>
        ///   ScatterAdd
        /// </summary>
        /// <param name="dim"></param>
        /// <param name="index">Indices of entries to copy.</param>
        /// <param name="src"></param>
        public void ScatterAdd (int dim, LongTensor index, <#=tname#>Tensor src)
        {
            if (src == null)
                throw new ArgumentNullException (nameof (src));
            if (index == null)
                throw new ArgumentNullException (nameof (index));
            TH<#=tname#>Tensor_scatterAdd (handle, dim, index.handle, src.handle);
        }

        [DllImport ("caffe2")]
        extern static void TH<#=tname#>Tensor_scatterFill (HType self, int dim, LongTensor.HType index, <#=ttype#> value);

        /// <summary>
        ///   ScatterAdd
        /// </summary>
        /// <param name="dim"></param>
        /// <param name="index">Indices of entries to copy.</param>
        /// <param name="value"></param>
        public void ScatterFill (int dim, LongTensor index, <#=ttype#> value)
        {
            if (index == null)
                throw new ArgumentNullException (nameof (index));
            TH<#=tname#>Tensor_scatterFill (handle, dim, index.handle, value);
        }

        [DllImport ("caffe2")]
        extern static void TH<#=tname#>Tensor_copy (HType tensor, HType src);
        
        /// <summary>
        ///   Copies the elements of a tensor into the original tensor. 
        ///   The shape of the tensors must exactly match or an error will be thrown.
        /// </summary>
        /// <param name="src">Tensor to copy the data from.</param>
        public void Copy (<#=tname#>Tensor src)
        {
            if (src == null)
                throw new ArgumentNullException (nameof (src));
            TH<#=tname#>Tensor_copy (this.handle, src.handle);
        }

<#
        foreach (var srcType in new string [] { "Byte", "Short", "Int", "Long", "Float", "Double" }) {
#>
        [DllImport ("caffe2")]
        extern static void TH<#=tname#>Tensor_copy<#=srcType#> (HType tensor, <#=srcType#>Tensor.HType src);
        
        /// <summary>
        ///   Copies the elements of a <#=srcType.ToLower()#> tensor into the original tensor. 
        ///   The shape of the tensors must exactly match or an error will be thrown.
        /// </summary>
        /// <param name="src">Tensor to copy the data from.</param>
        public void Copy<#=srcType#> (<#=srcType#>Tensor src)
        {
            if (src == null)
                throw new ArgumentNullException (nameof (src));
            TH<#=tname#>Tensor_copy<#=srcType#> (this.handle, src.handle);
        }

<#          } /* foreach */ #>        
<#
            if (isByte) {
            foreach (var opdoc in new [] { 
                new { Name="LogicalAndAll", CName="logicalAndAll", Doc="AND" },
                new { Name="LogicalAnyAll", CName="logicalAnyAll", Doc="OR" }
                }){
                var op = opdoc.Name;
                var doc = opdoc.Doc;
                var cname = opdoc.CName;
#>
        [DllImport ("caffe2")]
        extern static int TH<#=tname#>Tensor_<#=cname#> (HType self);
        
        /// <summary>
        ///   Compares all the elements of the tensor using '<#=doc#>' and returns the Boolean result. 
        /// </summary>
        public bool <#=op#> ()
        {
            return 0 != TH<#=tname#>Tensor_<#=cname#>(this.handle);
        }
<#          } /* foreach */ } #>        
<#
            if (isByte) {
            foreach (var opdoc in new [] { 
                new { Name="LogicalAnd", CName="logicalAnd", ByteOnly=true, Doc="AND" },
                new { Name="LogicalAny", CName="logicalAny", ByteOnly=true, Doc="OR" }
                }){
                var op = opdoc.Name;
                var doc = opdoc.Doc;
                var cname = opdoc.CName;
#>
        [DllImport ("caffe2")]
        extern static int TH<#=tname#>Tensor_<#=cname#> (HType result, HType self, int dimension, int keepdim);
        
        /// <summary>
        ///   Compares two tensors element-wise and returns the Boolean result tensor encoded as a byte: 0 or 1. 
        /// </summary>
        /// <param name="dimension">The dimension to process along.</param>
        /// <param name="keepdim">true if the reduction dimension should be kept, false otherwise.</param>
        public <#=tname#>Tensor <#=op#> (int dimension, bool keepdim)
        {
            var result = new <#=tname#>Tensor ();
            TH<#=tname#>Tensor_<#=cname#> (result.handle, this.handle, dimension, keepdim?1:0);
            return result;
        }
<#          } /* foreach */ } #>     
<#
            foreach (var opdoc in new [] { 
                new { Name="Sum", Doc="sum" },
                new { Name="Prod", Doc="product" }
                }){
                var op = opdoc.Name;
                var doc = opdoc.Doc;
                var cname = op.ToLower();
#>
        [DllImport ("caffe2")]
        extern static void TH<#=tname#>Tensor_<#=cname#> (HType result, HType self, int dimension, int keepdim);
        
        /// <summary>
        ///   Computes the <#=doc#> of all the elements of the tensor along the given dimension. 
        /// </summary>
        /// <param name="dimension">The dimension to process along.</param>
        /// <param name="keepdim">true if the reduction dimension should be kept, false otherwise.</param>
        public <#=tname#>Tensor <#=op#> (int dimension, bool keepdim)
        {
            var result = new <#=tname#>Tensor ();
            TH<#=tname#>Tensor_<#=cname#> (result.handle, this.handle, dimension, keepdim?1:0);
            return result;
        }

        [DllImport ("caffe2")]
        extern static void TH<#=tname#>Tensor_cum<#=cname#> (HType result, HType self, int dimension);
        
        /// <summary>
        ///   Computes the cumulative <#=doc#> of all the elements of the tensor along the given dimension. 
        /// </summary>
        /// <param name="dimension">The dimension to process along.</param>
        public <#=tname#>Tensor Cumulative<#=op#> (int dimension)
        {
            var result = new <#=tname#>Tensor ();
            TH<#=tname#>Tensor_cum<#=cname#> (result.handle, this.handle, dimension);
            return result;
        }
<#          } /* foreach */ #>     
<#
            foreach (var opdoc in new [] { 
                new { Name="Max", Doc="max" },
                new { Name="Min", Doc="min" },
                new { Name="Mode", Doc="mode" },
                new { Name="Median", Doc="median" },
                }){
                var op = opdoc.Name;
                var doc = opdoc.Doc;
                var cname = op.ToLower();
#>
        [DllImport ("caffe2")]
        extern static void TH<#=tname#>Tensor_<#=cname#> (HType values, LongTensor.HType indices, HType self, int dimension, int keepdim);
        
        /// <summary>
        ///   Computes the <#=doc#> of all the elements of the tensor along the given dimension. 
        /// </summary>
        /// <param name="dimension">The dimension to process along.</param>
        /// <param name="keepdim">true if the reduction dimension should be kept, false otherwise.</param>
        /// <returns>A tuple containing the values and indices of the resulting elements.</returns>
        public System.Tuple<<#=tname#>Tensor, LongTensor> <#=op#> (int dimension, bool keepdim)
        {
            var values = new <#=tname#>Tensor ();
            var indices = new LongTensor ();
            TH<#=tname#>Tensor_<#=cname#> (values.handle, indices.handle, this.handle, dimension, keepdim?1:0);
            return new System.Tuple<<#=tname#>Tensor, LongTensor>(values, indices);
        }
<#          } /* foreach */ #>     

        [DllImport ("caffe2")]
        extern static void TH<#=tname#>Tensor_kthvalue (HType values, LongTensor.HType indices, HType self, long k, int dimension, int keepdim);
        
        /// <summary>
        ///   Computes the kth value of all the elements of the tensor along the given dimension. 
        /// </summary>
        /// <param name="k">The value for 'k' in 'kth'.</param>
        /// <param name="dimension">The dimension to process along.</param>
        /// <param name="keepdim">true if the reduction dimension should be kept, false otherwise.</param>
        /// <returns>A tuple containing the values and indices of the kth element of each dimension.</returns>
        public System.Tuple<<#=tname#>Tensor, LongTensor> KthValue (long k, int dimension, bool keepdim)
        {
            var values = new <#=tname#>Tensor ();
            var indices = new LongTensor ();
            TH<#=tname#>Tensor_kthvalue (values.handle, indices.handle, this.handle, k, dimension, keepdim?1:0);
            return new System.Tuple<<#=tname#>Tensor, LongTensor>(values, indices);
        }

        [DllImport ("caffe2")]
        extern static <#=accreal#> TH<#=tname#>Tensor_trace (HType self);
        
        /// <summary>
        ///   Computes the trace of the tensor. 
        /// </summary>
        public <#=accreal#> Trace ()
        {
            return TH<#=tname#>Tensor_trace(this.handle);
        }

        [DllImport ("caffe2")]
        extern static void TH<#=tname#>Tensor_sign (HType result, HType self);
        
        /// <summary>
        ///   Computes the sign of the tensor. 
        /// </summary>
        public <#=tname#>Tensor Sign ()
        {
            var result = new <#=tname#>Tensor();
            TH<#=tname#>Tensor_sign(result.handle, this.handle);
            return result;
        }

        [DllImport ("caffe2")]
        extern static void TH<#=tname#>Tensor_cross (HType result, HType a, HType b, int dim);
        
        /// <summary>
        ///   Computes the cross product of two tensors. 
        /// </summary>
        /// <param name="other">The right-hand-side tensor.</param>
        /// <param name="dimension">The dimension to take the cross-product in.</param>
        public <#=tname#>Tensor CrossProduct (<#=tname#>Tensor other, int dimension = -1)
        {
            var result = new <#=tname#>Tensor();
            TH<#=tname#>Tensor_cross(result.handle, this.handle, other.handle, dimension);
            return result;
        }

        [DllImport ("caffe2")]
        extern static void TH<#=tname#>Tensor_diag (HType result, HType self, int k);
        
        /// <summary>
        ///   Gets the kth diagonal of the tensor. 
        /// </summary>
        /// <param name="k">The value for k, i.e. the specific diagonal to retrieve.</param>
        public <#=tname#>Tensor Diagonal (int k)
        {
            var result = new <#=tname#>Tensor();
            TH<#=tname#>Tensor_diag(result.handle, this.handle, k);
            return result;
        }

        [DllImport ("caffe2")]
        extern static void TH<#=tname#>Tensor_eye (HType result, long m, long n);
        
        /// <summary>
        ///   Create an identity matrix of shape m x n.
        /// </summary>
        /// <param name="m">The number of rows</param>
        /// <param name="n">The number of columns</param>
        public static <#=tname#>Tensor Eye (long m, long n)
        {
            var result = new <#=tname#>Tensor();
            TH<#=tname#>Tensor_eye(result.handle, m, n);
            return result;
        }

        [DllImport ("caffe2")]
        extern static void TH<#=tname#>Tensor_range (HType result, <#=accreal#> xmin, <#=accreal#> xmax, <#=accreal#> step);
        
        /// <summary>
        ///   Create a range spanning from xmin to xmax, with 'step' between each value.
        /// </summary>
        /// <param name="xmin">The lower bound of the range.</param>
        /// <param name="xmax">The upper bound of the range.</param>
        /// <param name="step">The value step.</param>
        public static <#=tname#>Tensor Range (<#=accreal#> xmin, <#=accreal#> xmax, <#=accreal#> step)
        {
            var result = new <#=tname#>Tensor();
            TH<#=tname#>Tensor_range(result.handle, xmin, xmax, step);
            return result;
        }

        [DllImport ("caffe2")]
        extern static void TH<#=tname#>Tensor_arange (HType result, <#=accreal#> xmin, <#=accreal#> xmax, <#=accreal#> step);
        
        /// <summary>
        ///   Create a range spanning from xmin to xmax, with 'step' between each value.
        /// </summary>
        /// <param name="xmin">The lower bound of the range.</param>
        /// <param name="xmax">The upper bound of the range.</param>
        /// <param name="step">The value step.</param>
        public static <#=tname#>Tensor ARange (<#=accreal#> xmin, <#=accreal#> xmax, <#=accreal#> step)
        {
            var result = new <#=tname#>Tensor();
            TH<#=tname#>Tensor_arange(result.handle, xmin, xmax, step);
            return result;
        }

        [DllImport ("caffe2")]
        extern static void TH<#=tname#>Tensor_sort (HType values, LongTensor.HType indices, HType self, int dimension, int descending);
        
        /// <summary>
        ///   Sorts the elements of the tensor along the given dimension. 
        /// </summary>
        /// <param name="dimension">The dimension to sort along.</param>
        /// <param name="descending">0 if ascending, 1 if descending.</param>
        /// <returns>A tuple containing the values and indices of the sorted elements.</returns>
        public System.Tuple<<#=tname#>Tensor, LongTensor> Sort (int dimension, bool descending)
        {
            var values = new <#=tname#>Tensor ();
            var indices = new LongTensor ();
            TH<#=tname#>Tensor_sort (values.handle, indices.handle, this.handle, dimension, descending?1:0);
            return new System.Tuple<<#=tname#>Tensor, LongTensor>(values, indices);
        }

        [DllImport ("caffe2")]
        extern static void TH<#=tname#>Tensor_topk (HType values, LongTensor.HType indices, HType self, long k, int dim, int dir, int sorted);
        
        /// <summary>
        ///   Finds the top k of all the elements of the tensor along the given dimension. 
        /// </summary>
        /// <param name="k">The number of elements to fetch.</param>
        /// <param name="dim">The dimension along which to sort and find k elements.</param>
        /// <param name="dir">0 if ascending, 1 if descending.</param>
        /// <param name="sorted">1 if the result should be sorted, 0 if they should keep their original order.</param>
        /// <returns>A tuple containing the values and indices of the top 'k' elements.</returns>
        public System.Tuple<<#=tname#>Tensor, LongTensor> TopK (long k, int dim, int dir, bool sorted)
        {
            var values = new <#=tname#>Tensor ();
            var indices = new LongTensor ();
            TH<#=tname#>Tensor_topk (values.handle, indices.handle, this.handle, k, dim, dir, sorted?1:0);
            return new System.Tuple<<#=tname#>Tensor, LongTensor>(values, indices);
        }

        [DllImport ("caffe2")]
        extern static void TH<#=tname#>Tensor_tril (HType result, HType self, long k);
        
        /// <summary>
        ///   Lower triangle. 
        /// </summary>
        /// <param name="k"></param>
        public <#=tname#>Tensor TriL (long k)
        {
            var result = new <#=tname#>Tensor ();
            TH<#=tname#>Tensor_tril (result.handle, this.handle, k);
            return result;
        }

        [DllImport ("caffe2")]
        extern static void TH<#=tname#>Tensor_triu (HType result, HType self, long k);
        
        /// <summary>
        ///   Upper triangle. 
        /// </summary>
        /// <param name="k"></param>
        public <#=tname#>Tensor TriU (long k)
        {
            var result = new <#=tname#>Tensor ();
            TH<#=tname#>Tensor_triu (result.handle, this.handle, k);
            return result;
        }

        [DllImport ("caffe2")]
        extern static void TH<#=tname#>Tensor_cat (HType result, HType ta, HType tb, int dimension);
        
        /// <summary>
        ///   Concatenate tensors along the given dimesion.
        /// </summary>
        /// <param name="other">The second tensor.</param>
        /// <param name="dimension">The dimension along which to concatenate.</param>
        public <#=tname#>Tensor Concatenate (<#=tname#>Tensor other, int dimension)
        {
            var result = new <#=tname#>Tensor ();
            TH<#=tname#>Tensor_cat (result.handle, this.handle, other.handle, dimension);
            return result;
        }

        [DllImport ("caffe2")]
        extern static void TH<#=tname#>Tensor_catArray (HType result, HType[] ta, int count, int dimension);
#if false        
// NOTE: We need to determine the right marshalling for an array of handles.
        /// <summary>
        ///   Concatenate tensors along the given dimesion.
        /// </summary>
        /// <param name="tensors">A collection of tensors..</param>
        /// <param name="dimension">The dimension along which to concatenate.</param>
        public static <#=tname#>Tensor Concatenate (IEnumerable<<#=tname#>Tensor> tensors, int dimension)
        {
            var result = new <#=tname#>Tensor ();
            var handleArray = tensors.Select(t => t.handle).ToArray();
            TH<#=tname#>Tensor_catArray (result.handle, handleArray, (int)handleArray.Length, dimension);
            return result;
        }
#endif
<#
            if (isFloat) {
#>
        [DllImport ("caffe2")]
        extern static void TH<#=tname#>Tensor_mean (HType result, HType self, int dimension, int keepdim);
        
        /// <summary>
        ///   Compute the mean of all tensor elements along the given dimension. 
        /// </summary>
        /// <param name="dimension">The dimension to process along.</param>
        /// <param name="keepdim">true if the reduction dimension should be kept, false otherwise.</param>
        public <#=tname#>Tensor Mean (int dimension, bool keepdim)
        {
            var result = new <#=tname#>Tensor();
            TH<#=tname#>Tensor_mean (result.handle, this.handle, dimension, keepdim?1:0);
            return result;
        }

        [DllImport ("caffe2")]
        extern static void TH<#=tname#>Tensor_std (HType result, HType self, int dimension, int biased, int keepdim);

        /// <summary>
        ///   Compute the standard deviation of all tensor elements along the given dimension. 
        /// </summary>
        /// <param name="dimension">The dimension to process along.</param>
        /// <param name="biased"></param>
        /// <param name="keepdim">true if the reduction dimension should be kept, false otherwise.</param>
        public <#=tname#>Tensor Std (int dimension, bool biased, bool keepdim)
        {
            var result = new <#=tname#>Tensor();
            TH<#=tname#>Tensor_std (result.handle, this.handle, dimension, biased?1:0, keepdim?1:0);
            return result;
        }

        [DllImport ("caffe2")]
        extern static void TH<#=tname#>Tensor_var (HType result, HType self, int dimension, int biased, int keepdim);

        /// <summary>
        ///   Compute the variance of all tensor elements along the given dimension. 
        /// </summary>
        /// <param name="dimension">The dimension to process along.</param>
        /// <param name="biased"></param>
        /// <param name="keepdim">true if the reduction dimension should be kept, false otherwise.</param>
        public <#=tname#>Tensor Var (int dimension, bool biased, bool keepdim)
        {
            var result = new <#=tname#>Tensor();
            TH<#=tname#>Tensor_var (result.handle, this.handle, dimension, biased?1:0, keepdim?1:0);
            return result;
        }

        [DllImport ("caffe2")]
        extern static void TH<#=tname#>Tensor_norm (HType result, HType self, <#=ttype#> value,  int dimension, int keepdim);

        /// <summary>
        ///   Compute the norm of all tensor elements along the given dimension. 
        /// </summary>
        /// <param name="value"></param>
        /// <param name="dimension">The dimension to process along.</param>
        /// <param name="keepdim">true if the reduction dimension should be kept, false otherwise.</param>
        public <#=tname#>Tensor Norm (<#=ttype#> value,  int dimension, bool keepdim)
        {
            var result = new <#=tname#>Tensor();
            TH<#=tname#>Tensor_norm (result.handle, this.handle, value, dimension, keepdim?1:0);
            return result;
        }

        [DllImport ("caffe2")]
        extern static void TH<#=tname#>Tensor_renorm (HType result, HType self, <#=ttype#> value,  int dimension, <#=ttype#> maxnorm);

        /// <summary>
        ///   Compute the renorm of all tensor elements along the given dimension. 
        /// </summary>
        /// <param name="value"></param>
        /// <param name="dimension">The dimension to process along.</param>
        /// <param name="maxnorm"></param>
        public <#=tname#>Tensor Renorm (<#=ttype#> value,  int dimension, <#=ttype#> maxnorm)
        {
            var result = new <#=tname#>Tensor();
            TH<#=tname#>Tensor_renorm (result.handle, this.handle, value, dimension, maxnorm);
            return result;
        }

        [DllImport ("caffe2")]
        extern static <#=accreal#> TH<#=tname#>Tensor_dist (HType a, HType b, <#=ttype#> value);

        /// <summary>
        ///   Compute the dist of all tensor elements along the given dimension. 
        /// </summary>
        /// <param name="other">The other tensor.</param>
        /// <param name="value"></param>
        public <#=accreal#> Dist (<#=tname#>Tensor other, <#=ttype#> value)
        {
            if (other == null)
                throw new ArgumentNullException (nameof (other));
            return TH<#=tname#>Tensor_dist (this.handle, other.handle, value);
        }

        [DllImport ("caffe2")]
        extern static void TH<#=tname#>Tensor_histc (HType hist, HType self, long nbins, <#=ttype#> minvalue, <#=ttype#> maxvalue);

        /// <summary>
        ///   Create a histogram of all tensor elements. 
        /// </summary>
        /// <param name="nbins">The number of bins in the output histogram.</param>
        /// <param name="minvalue">Only consider values equal to or greater than this.</param>
        /// <param name="maxvalue">Only consider values equal to or less than this.</param>
        public <#=tname#>Tensor Histc (long nbins, <#=ttype#> minvalue, <#=ttype#> maxvalue)
        {
            var result = new <#=tname#>Tensor();
            TH<#=tname#>Tensor_histc (result.handle, this.handle, nbins, minvalue, maxvalue);
            return result;
        }

        [DllImport ("caffe2")]
        extern static void TH<#=tname#>Tensor_bhistc (HType hist, HType self, long nbins, <#=ttype#> minvalue, <#=ttype#> maxvalue);

        /// <summary>
        ///   Create a histogram of all tensor elements. 
        /// </summary>
        /// <param name="nbins">The number of bins in the output histogram.</param>
        /// <param name="minvalue">Only consider values equal to or greater than this.</param>
        /// <param name="maxvalue">Only consider values equal to or less than this.</param>
        public <#=tname#>Tensor BHistc (long nbins, <#=ttype#> minvalue, <#=ttype#> maxvalue)
        {
            var result = new <#=tname#>Tensor();
            TH<#=tname#>Tensor_bhistc (result.handle, this.handle, nbins, minvalue, maxvalue);
            return result;
        }

        [DllImport ("caffe2")]
        extern static <#=accreal#> TH<#=tname#>Tensor_meanall (HType self);

        /// <summary>
        ///   Compute the mean of all tensor elements. 
        /// </summary>
        public <#=accreal#> MeanAll ()
        {
            return TH<#=tname#>Tensor_meanall (this.handle);
        }

        [DllImport ("caffe2")]
        extern static <#=accreal#> TH<#=tname#>Tensor_varall (HType self, int biased);

        /// <summary>
        ///   Compute the variance of all tensor elements. 
        /// </summary>
        /// <param name="biased"></param>
        public <#=accreal#> VarAll (bool biased)
        {
            return TH<#=tname#>Tensor_varall (this.handle, biased?1:0);
        }

        [DllImport ("caffe2")]
        extern static <#=accreal#> TH<#=tname#>Tensor_stdall (HType self, int biased);

        /// <summary>
        ///   Compute the standard deviation of all tensor elements. 
        /// </summary>
        /// <param name="biased"></param>
        public <#=accreal#> StdAll (bool biased)
        {
            return TH<#=tname#>Tensor_stdall (this.handle, biased?1:0);
        }

        [DllImport ("caffe2")]
        extern static <#=accreal#> TH<#=tname#>Tensor_normall (HType self, <#=ttype#> value);

        /// <summary>
        ///   Compute the norm of all tensor elements. 
        /// </summary>
        /// <param name="value"></param>
        public <#=accreal#> NormAll (<#=ttype#> value)
        {
            return TH<#=tname#>Tensor_normall (this.handle, value);
        }

        [DllImport ("caffe2")]
        extern static void TH<#=tname#>dirichlet_grad (HType self, HType x, HType alpha, HType total);
        
        /// <summary>
        ///    DirichletGrad
        /// </summary>
        /// <param name="alpha"></param>
        /// <param name="total"></param>
        public <#=tname#>Tensor DirichletGrad (<#=tname#>Tensor alpha, <#=tname#>Tensor total)
        {
            var result = new <#=tname#>Tensor();
            TH<#=tname#>dirichlet_grad (result.handle, this.handle, alpha.handle, total.handle);
            return result;
        }
<#          } /* if (isFloat) */ #>     
    }
<#
}
#>
}<|MERGE_RESOLUTION|>--- conflicted
+++ resolved
@@ -76,11 +76,7 @@
             }
             
             [DllImport ("caffe2")]
-<<<<<<< HEAD
-            extern static HType TH<#=tname#>Storage_newWithSize (IntPtr size);
-=======
             extern static HType TH<#=tname#>Storage_newWithSize (UIntPtr size);
->>>>>>> 39f3c340
             
             /// <summary>
             ///   Initializes a <#=tname#>Storage instance with the specified size.
@@ -88,11 +84,7 @@
             /// <param name="size">The desired number of elements in the storage</param>
             public <#=tname#>Storage (long size)
             {
-<<<<<<< HEAD
-                handle = TH<#=tname#>Storage_newWithSize ((IntPtr) size);
-=======
                 handle = TH<#=tname#>Storage_newWithSize ((UIntPtr) size);
->>>>>>> 39f3c340
             }
 
             /// <summary>
@@ -538,13 +530,8 @@
         public <#=tname#>Tensor Unfold (int dim, long size, long step) => new <#=tname#>Tensor (TH<#=tname#>Tensor_newUnfold (handle, dim, size, step));
         
         [DllImport("caffe2")]
-<<<<<<< HEAD
-        extern static HType TH<#=tname#>Tensor_newWithStorage1d(<#=tname#>Storage.HType handle, IntPtr offset, long size, long stride);
-	
-=======
         extern static HType TH<#=tname#>Tensor_newWithStorage1d(<#=tname#>Storage.HType handle, UIntPtr offset, long size, long stride);
 
->>>>>>> 39f3c340
         /// <summary>
         ///   Access to element at the specified position in the tensor
         /// </summary>        
