--- conflicted
+++ resolved
@@ -264,8 +264,6 @@
             file.Close();
             Assert.IsFalse(file.IsOpen);
         }
-<<<<<<< HEAD
-=======
 
         [TestMethod]
         public void WriteAndReadByteTensorViaMemoryFile()
@@ -470,7 +468,6 @@
             file.Close();
             Assert.IsFalse(file.IsOpen);
         }
->>>>>>> ef00394a
         
         [TestMethod]
         public void WriteAndReadStorageBytesViaMemoryFile()
